--- conflicted
+++ resolved
@@ -1,57 +1,51 @@
-using System;
-
-namespace AsmResolver.PE.DotNet.Cil
-{
-    /// <summary>
-    /// Represents a label that references an instruction by its instruction object in a CIL method body.
-    /// </summary>
-    public class CilInstructionLabel : ICilLabel
-    {
-        /// <summary>
-        /// Creates a new instruction label thar references no instruction yet.
-        /// </summary>
-        public CilInstructionLabel()
-        {
-        }
-        
-        /// <summary>
-        /// Creates a new instruction label.
-        /// </summary>
-        /// <param name="instruction">The instruction to reference.</param>
-        public CilInstructionLabel(CilInstruction instruction)
-        {
-            Instruction = instruction ?? throw new ArgumentNullException(nameof(instruction));
-        }
-        
-        /// <summary>
-        /// Gets or sets the referenced instruction.
-        /// </summary>
-        public CilInstruction Instruction
-        {
-            get;
-            set;
-        }
-
-        /// <inheritdoc />
-        public int Offset => Instruction?.Offset ?? -1;
-
-        /// <inheritdoc />
-<<<<<<< HEAD
-        public bool Equals(ICilLabel other) => other != null && Offset == other.Offset;
-
-        /// <inheritdoc />
-        public override bool Equals(object obj) => Equals(obj as ICilLabel);
-
-        /// <inheritdoc />
-        public override int GetHashCode() => Offset;
-
-        /// <inheritdoc />
-        public override string ToString() => "IL_" + Offset.ToString("X4");
-
-=======
-        public override string ToString() => Instruction is null
-            ? "IL_????"
-            : $"IL_{Offset:X4}";
->>>>>>> e96a22d9
-    }
+using System;
+
+namespace AsmResolver.PE.DotNet.Cil
+{
+    /// <summary>
+    /// Represents a label that references an instruction by its instruction object in a CIL method body.
+    /// </summary>
+    public class CilInstructionLabel : ICilLabel
+    {
+        /// <summary>
+        /// Creates a new instruction label thar references no instruction yet.
+        /// </summary>
+        public CilInstructionLabel()
+        {
+        }
+        
+        /// <summary>
+        /// Creates a new instruction label.
+        /// </summary>
+        /// <param name="instruction">The instruction to reference.</param>
+        public CilInstructionLabel(CilInstruction instruction)
+        {
+            Instruction = instruction ?? throw new ArgumentNullException(nameof(instruction));
+        }
+        
+        /// <summary>
+        /// Gets or sets the referenced instruction.
+        /// </summary>
+        public CilInstruction Instruction
+        {
+            get;
+            set;
+        }
+
+        /// <inheritdoc />
+        public int Offset => Instruction?.Offset ?? -1;
+
+        /// <inheritdoc />
+        public bool Equals(ICilLabel other) => other != null && Offset == other.Offset;
+
+        /// <inheritdoc />
+        public override bool Equals(object obj) => Equals(obj as ICilLabel);
+
+        /// <inheritdoc />
+        public override int GetHashCode() => Offset;
+
+        public override string ToString() => Instruction is null
+            ? "IL_????"
+            : $"IL_{Offset:X4}";
+    }
 }