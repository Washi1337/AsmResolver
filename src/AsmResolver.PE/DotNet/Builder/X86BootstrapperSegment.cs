using System;
using System.Collections.Generic;
using AsmResolver.PE.Imports;
using AsmResolver.PE.Imports.Builder;
using AsmResolver.PE.Relocations;

namespace AsmResolver.PE.DotNet.Builder
{
    /// <summary>
    /// Provides an implementation of an x86 (32-bit) bootstrapper code segment that jumps to either
    /// mscoree.dll!_CorDllMain or mscoree.dll!_CorExeMain.
    /// </summary>
    public class X86BootstrapperSegment : BootstrapperSegment
    {
        private readonly bool _isDll;
        private readonly uint _imageBase;
        private readonly IImportAddressProvider _thunkProvider;

        /// <summary>
        /// Creates a new x86 CLR bootstrapper segment.
        /// </summary>
        /// <param name="isDll">Indicates the executable file is a library or not.</param>
        /// <param name="imageBase">The image base of the executable file.</param>
        /// <param name="thunkProvider">
        /// The instance to use for resolving the RVA to the thunk of either mscoree.dll!_CorDllMain or
        /// mscoree.dll!_CorExeMain.
        /// </param>
        public X86BootstrapperSegment(bool isDll, uint imageBase, IImportAddressProvider thunkProvider)
        {
            _isDll = isDll;
            _imageBase = imageBase;
            _thunkProvider = thunkProvider ?? throw new ArgumentNullException(nameof(thunkProvider));
        }

        /// <inheritdoc />
        public override byte[] GetNativeCode()
        {
            string entrypointName = _isDll ? "_CorDllMain" : "_CorExeMain";
            uint address = _imageBase + _thunkProvider.GetThunkRva("mscoree.dll", entrypointName);

            return new byte[]
            {
                0xFF, 0x25,
                (byte) (address & 0xFF),
                (byte) ((address >> 8) & 0xFF),
                (byte) ((address >> 16) & 0xFF),
                (byte) ((address >> 24) & 0xFF)
            };
        }

        /// <inheritdoc />
        public override uint GetPhysicalSize() => 6;

        /// <inheritdoc />
        public override IEnumerable<BaseRelocation> GetRelocations()
        {
            return new[]
            {
<<<<<<< HEAD
                new BaseRelocation(RelocationType.HighLow, new RelativeReference(this, 2)),
=======
                new BaseRelocation(RelocationType.HighLow,  this.ToReference(2))
>>>>>>> d6a9804e
            };
        }

    }
}<|MERGE_RESOLUTION|>--- conflicted
+++ resolved
@@ -56,11 +56,7 @@
         {
             return new[]
             {
-<<<<<<< HEAD
-                new BaseRelocation(RelocationType.HighLow, new RelativeReference(this, 2)),
-=======
                 new BaseRelocation(RelocationType.HighLow,  this.ToReference(2))
->>>>>>> d6a9804e
             };
         }
 
