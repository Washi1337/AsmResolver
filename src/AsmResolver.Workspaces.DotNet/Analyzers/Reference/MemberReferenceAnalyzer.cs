using AsmResolver.DotNet;
using AsmResolver.DotNet.Signatures;
using System.Linq;

namespace AsmResolver.Workspaces.DotNet.Analyzers.Reference
{
    /// <summary>
    /// Analyzes a <see cref="MemberReference"/> for its definitions
    /// </summary>
    public class MemberReferenceAnalyzer : ObjectAnalyzer<MemberReference>
    {
<<<<<<< HEAD
        private readonly SignatureComparer _comparer = new();
=======
>>>>>>> 91eef332

        /// <inheritdoc />
        protected override void Analyze(AnalysisContext context, MemberReference subject)
        {

            if (subject.DeclaringType is not null && context.HasAnalyzers(subject.DeclaringType.GetType()))
            {
                context.ScheduleForAnalysis(subject.DeclaringType);
            }

            if (subject.Signature is not null && context.HasAnalyzers(subject.Signature.GetType()))
            {
                context.ScheduleForAnalysis(subject.Signature);
            }

            if(!context.Workspace.ContainsSubjectAssembly(subject))
                return;
<<<<<<< HEAD

            if (GetParentAssembly(subject.Parent) is not { } assembly)
                return;
            if (!workspace.Assemblies.Any(a => _comparer.Equals(a, assembly)))
                return;

            var definition = subject.Resolve();
            if (definition is not { Module: { Assembly: { } } })
=======
            if (subject.Resolve() is not {} definition)
>>>>>>> 91eef332
                return;

            var index = context.Workspace.Index;
            var node = index.GetOrCreateNode(definition);
            var candidateNode = index.GetOrCreateNode(subject);
            node.ForwardRelations.Add(DotNetRelations.ReferenceMember, candidateNode);
        }

        private AssemblyDescriptor? GetParentAssembly(IMemberRefParent? parent)
            => parent switch
            {
                ITypeDescriptor type => type.Scope?.GetAssembly(),
                MethodDefinition method => method.Module?.Assembly,
                IResolutionScope scope => scope.GetAssembly(),
                _ => null
            };
}
}<|MERGE_RESOLUTION|>--- conflicted
+++ resolved
@@ -1,6 +1,7 @@
 using AsmResolver.DotNet;
 using AsmResolver.DotNet.Signatures;
 using System.Linq;
+using AsmResolver.Workspaces.DotNet.Analyzers.Implementation;
 
 namespace AsmResolver.Workspaces.DotNet.Analyzers.Reference
 {
@@ -9,10 +10,6 @@
     /// </summary>
     public class MemberReferenceAnalyzer : ObjectAnalyzer<MemberReference>
     {
-<<<<<<< HEAD
-        private readonly SignatureComparer _comparer = new();
-=======
->>>>>>> 91eef332
 
         /// <inheritdoc />
         protected override void Analyze(AnalysisContext context, MemberReference subject)
@@ -30,18 +27,7 @@
 
             if(!context.Workspace.ContainsSubjectAssembly(subject))
                 return;
-<<<<<<< HEAD
-
-            if (GetParentAssembly(subject.Parent) is not { } assembly)
-                return;
-            if (!workspace.Assemblies.Any(a => _comparer.Equals(a, assembly)))
-                return;
-
-            var definition = subject.Resolve();
-            if (definition is not { Module: { Assembly: { } } })
-=======
             if (subject.Resolve() is not {} definition)
->>>>>>> 91eef332
                 return;
 
             var index = context.Workspace.Index;
@@ -49,14 +35,5 @@
             var candidateNode = index.GetOrCreateNode(subject);
             node.ForwardRelations.Add(DotNetRelations.ReferenceMember, candidateNode);
         }
-
-        private AssemblyDescriptor? GetParentAssembly(IMemberRefParent? parent)
-            => parent switch
-            {
-                ITypeDescriptor type => type.Scope?.GetAssembly(),
-                MethodDefinition method => method.Module?.Assembly,
-                IResolutionScope scope => scope.GetAssembly(),
-                _ => null
-            };
-}
+    }
 }