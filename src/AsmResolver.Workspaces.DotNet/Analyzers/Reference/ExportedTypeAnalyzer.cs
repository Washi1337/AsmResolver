--- conflicted
+++ resolved
@@ -1,6 +1,7 @@
 using AsmResolver.DotNet;
 using AsmResolver.DotNet.Signatures;
 using System.Linq;
+using AsmResolver.Workspaces.DotNet.Analyzers.Implementation;
 
 namespace AsmResolver.Workspaces.DotNet.Analyzers.Reference
 {
@@ -19,20 +20,7 @@
                 context.ScheduleForAnalysis(subject.DeclaringType);
             }
 
-<<<<<<< HEAD
-            if (context.Workspace is not DotNetWorkspace workspace)
-                return;
-
-            if (subject.Scope?.GetAssembly() is not { } assembly)
-                return;
-            if (!workspace.Assemblies.Any(a => _comparer.Equals(a, assembly)))
-                return;
-
-            var definition = subject.Resolve();
-            if (definition is not { Module: { Assembly: { } } })
-=======
             if(!context.Workspace.ContainsSubjectAssembly(subject))
->>>>>>> 91eef332
                 return;
             if (subject.Resolve() is not {} definition)
                 return;
