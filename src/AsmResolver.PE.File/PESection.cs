using System;
using System.Text;
using AsmResolver.PE.File.Headers;

namespace AsmResolver.PE.File
{
    /// <summary>
    /// Represents a single section in a portable executable (PE) file.
    /// </summary>
    public class PESection : IReadableSegment, IOffsetConverter
    {
        private string _name;

        /// <summary>
        /// Creates a new empty section.
        /// </summary>
        /// <param name="name">The name of the section.</param>
        /// <param name="characteristics">The section flags.</param>
        public PESection(string name, SectionFlags characteristics)
        {
            Name = name;
            Characteristics = characteristics;
        }

        /// <summary>
        /// Creates a new empty section.
        /// </summary>
        /// <param name="name">The name of the section.</param>
        /// <param name="characteristics">The section flags.</param>
        /// <param name="contents">The contents of the section.</param>
        public PESection(string name, SectionFlags characteristics, ISegment contents)
        {
            Name = name;
            Characteristics = characteristics;
            Contents = contents;
        }

        /// <summary>
        /// Copy a new section.
        /// </summary>
        /// <param name="section">The section to be copied.</param>
        public PESection(PESection section) 
            : this (section.Name, section.Characteristics, section.Contents)
        {
        }

        /// <summary>
        /// Creates a new section with the provided contents.
        /// </summary>
        /// <param name="header">The header to associate to the section.</param>
        /// <param name="contents">The contents of the section.</param>
        public PESection(SectionHeader header, ISegment contents)
        {
            Name = header.Name;
            Characteristics = header.Characteristics;
            Contents = contents;
        }

        /// <summary>
        /// Gets the portable executable file this section is part of.
        /// </summary>
        public PEFile ContainingFile
        {
            get;
            internal set;
        }

        /// <summary>
        /// Gets or sets the name of the section.
        /// </summary>
        /// <remarks>
        /// The name of the section is a UTF-8 string that can be no longer than 8 characters long.
        /// </remarks>
        public string Name
        {
            get => _name;
            set
            {
                if (Encoding.UTF8.GetByteCount(value) > 8)
                    throw new ArgumentException("Name is too long.");
                _name = value;
            }
        }
        
        /// <summary>
        /// Gets or sets the characteristics of the section.
        /// </summary>
        public SectionFlags Characteristics
        {
            get;
            set;
        }

        /// <summary>
        /// Gets or sets a value indicating the section contains executable code.
        /// </summary>
        public bool IsContentCode
        {
            get => (Characteristics & SectionFlags.ContentCode) != 0;
            set => Characteristics = (Characteristics & ~SectionFlags.ContentCode)
                                     | (value ? SectionFlags.ContentCode : 0);
        }
        /// <summary>
        /// Gets or sets a value indicating the section contains initialized data.
        /// </summary>
        public bool IsContentInitializedData
        {
            get => (Characteristics & SectionFlags.ContentInitializedData) != 0;
            set => Characteristics = (Characteristics & ~SectionFlags.ContentInitializedData)
                                     | (value ? SectionFlags.ContentInitializedData : 0);
        }
        /// <summary>
        /// Gets or sets a value indicating the section contains uninitialized data.
        /// </summary>
        public bool IsContentUninitializedData
        {
            get => (Characteristics & SectionFlags.ContentUninitializedData) != 0;
            set => Characteristics = (Characteristics & ~SectionFlags.ContentUninitializedData)
                                     | (value ? SectionFlags.ContentUninitializedData : 0);
        }

        /// <summary>
        /// Gets or sets a value indicating the section can be discarded as needed.
        /// </summary>
        public bool IsMemoryDiscardable
        {
            get => (Characteristics & SectionFlags.MemoryDiscardable) != 0;
            set => Characteristics = (Characteristics & ~SectionFlags.MemoryDiscardable)
                                     | (value ? SectionFlags.MemoryDiscardable : 0);
        }

        /// <summary>
        /// Gets or sets a value indicating the section cannot be cached.
        /// </summary>
        public bool IsMemoryNotCached
        {
            get => (Characteristics & SectionFlags.MemoryNotCached) != 0;
            set => Characteristics = (Characteristics & ~SectionFlags.MemoryNotCached)
                                     | (value ? SectionFlags.MemoryNotCached : 0);
        }

        /// <summary>
        /// Gets or sets a value indicating the section is not pageable.
        /// </summary>
        public bool IsMemoryNotPaged
        {
            get => (Characteristics & SectionFlags.MemoryNotPaged) != 0;
            set => Characteristics = (Characteristics & ~SectionFlags.MemoryNotPaged)
                                     | (value ? SectionFlags.MemoryNotPaged : 0);
        }

        /// <summary>
        /// Gets or sets a value indicating the section can be shared in memory.
        /// </summary>
        public bool IsMemoryShared
        {
            get => (Characteristics & SectionFlags.MemoryShared) != 0;
            set => Characteristics = (Characteristics & ~SectionFlags.MemoryShared)
                                     | (value ? SectionFlags.MemoryShared : 0);
        }

        /// <summary>
        /// Gets or sets a value indicating the section can be executed as code.
        /// </summary>
        public bool IsMemoryExecute
        {
            get => (Characteristics & SectionFlags.MemoryExecute) != 0;
            set => Characteristics = (Characteristics & ~SectionFlags.MemoryExecute)
                                     | (value ? SectionFlags.MemoryExecute : 0);
        }

        /// <summary>
        /// Gets or sets a value indicating the section can be read.
        /// </summary>
        public bool IsMemoryRead
        {
            get => (Characteristics & SectionFlags.MemoryRead) != 0;
            set => Characteristics = (Characteristics & ~SectionFlags.MemoryRead)
                                     | (value ? SectionFlags.MemoryRead : 0);
        }

        /// <summary>
        /// Gets or sets a value indicating the section can be written.
        /// </summary>
        public bool IsMemoryWrite
        {
            get => (Characteristics & SectionFlags.MemoryWrite) != 0;
            set => Characteristics = (Characteristics & ~SectionFlags.MemoryWrite)
                                     | (value ? SectionFlags.MemoryWrite : 0);
        }

        /// <summary>
        /// Gets or sets the contents of the section.
        /// </summary>
        public ISegment Contents
        {
            get;
            set;
        }

        /// <summary>
        /// Gets a value indicating whether the section is readable using a binary stream reader.
        /// </summary>
        public bool IsReadable => Contents is IReadableSegment;

        /// <inheritdoc />
        public ulong Offset => Contents?.Offset ?? 0;

        /// <inheritdoc />
        public uint Rva => Contents?.Rva ?? 0;

        /// <inheritdoc />
        public bool CanUpdateOffsets => true;

        /// <inheritdoc />
<<<<<<< HEAD
        public void UpdateOffsets(ulong newOffset, uint newRva) => Contents.UpdateOffsets(newOffset, newRva);
=======
        public void UpdateOffsets(uint newFileOffset, uint newRva) => Contents?.UpdateOffsets(newFileOffset, newRva);
>>>>>>> 1c5b7fe0

        /// <inheritdoc />
        public uint GetPhysicalSize() => Contents?.GetPhysicalSize() ?? 0;

        /// <inheritdoc />
        public uint GetVirtualSize() => Contents?.GetVirtualSize() ?? 0;

        /// <inheritdoc />
        public IBinaryStreamReader CreateReader(ulong fileOffset, uint size)
        {
            if (!IsReadable)
                throw new InvalidOperationException("Section contents is not readable.");
            return ((IReadableSegment) Contents).CreateReader(fileOffset, size);
        }

        /// <summary>
        /// Creates a new header for this section.
        /// </summary>
        public SectionHeader CreateHeader()
        {
            uint alignment = ContainingFile?.OptionalHeader.FileAlignment ?? 0x200;
            return new SectionHeader(Name, Characteristics)
            {
                PointerToRawData = (uint) Offset,
                SizeOfRawData = GetPhysicalSize().Align(alignment),
                VirtualAddress = (uint) Rva,
                VirtualSize = GetVirtualSize(),
                NumberOfRelocations = 0,
                PointerToRelocations = 0,
                NumberOfLineNumbers = 0,
                PointerToLineNumbers = 0
            };
        }

        /// <summary>
        /// Determines whether the provided file offset falls within the section that the header describes. 
        /// </summary>
        /// <param name="fileOffset">The offset to check.</param>
        /// <returns><c>true</c> if the file offset falls within the section, <c>false</c> otherwise.</returns>
        public bool ContainsFileOffset(ulong fileOffset)
        {
            return Offset <= fileOffset && fileOffset < Offset + GetPhysicalSize();
        }

        /// <summary>
        /// Determines whether the provided virtual address falls within the section that the header describes. 
        /// </summary>
        /// <param name="rva">The virtual address to check.</param>
        /// <returns><c>true</c> if the virtual address falls within the section, <c>false</c> otherwise.</returns>
        public bool ContainsRva(uint rva)
        {
            return Rva <= rva && rva < Rva + GetVirtualSize();
        }

        /// <inheritdoc />
        public uint FileOffsetToRva(ulong fileOffset)
        {
            if (!ContainsFileOffset(fileOffset))
                throw new ArgumentOutOfRangeException(nameof(fileOffset));
            return (uint) (fileOffset - Offset + Rva);
        }

        /// <inheritdoc />
        public ulong RvaToFileOffset(uint rva)
        {
            if (!ContainsRva(rva))
                throw new ArgumentOutOfRangeException(nameof(rva));
            return rva - Rva + Offset;
        }

        /// <inheritdoc />
        public override string ToString() => Name;

        /// <inheritdoc />
        public void Write(IBinaryStreamWriter writer) => Contents?.Write(writer);
    }
}<|MERGE_RESOLUTION|>--- conflicted
+++ resolved
@@ -213,11 +213,7 @@
         public bool CanUpdateOffsets => true;
 
         /// <inheritdoc />
-<<<<<<< HEAD
-        public void UpdateOffsets(ulong newOffset, uint newRva) => Contents.UpdateOffsets(newOffset, newRva);
-=======
-        public void UpdateOffsets(uint newFileOffset, uint newRva) => Contents?.UpdateOffsets(newFileOffset, newRva);
->>>>>>> 1c5b7fe0
+        public void UpdateOffsets(ulong newOffset, uint newRva) => Contents?.UpdateOffsets(newOffset, newRva);
 
         /// <inheritdoc />
         public uint GetPhysicalSize() => Contents?.GetPhysicalSize() ?? 0;
