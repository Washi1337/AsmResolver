--- conflicted
+++ resolved
@@ -24,13 +24,8 @@
         public static int GetStackPopCount(this CilInstruction instruction, CilMethodBody? parent)
         {
             return GetStackPopCount(instruction,
-<<<<<<< HEAD
                 parent == null
                 || HasReturnValue(parent.Owner.Signature));
-=======
-                parent is null
-                || !(parent.Owner.Signature?.ReturnsValue).GetValueOrDefault());
->>>>>>> d22c935f
         }
 
         /// <summary>
