using System;
using System.Collections.Generic;
using System.Threading;
using AsmResolver.Collections;
using AsmResolver.DotNet.Collections;
using AsmResolver.DotNet.Signatures.Marshal;
using AsmResolver.DotNet.Signatures.Types;
using AsmResolver.PE;
using AsmResolver.PE.Debug;
using AsmResolver.PE.DotNet;
using AsmResolver.PE.DotNet.Metadata.Blob;
using AsmResolver.PE.DotNet.Metadata.Guid;
using AsmResolver.PE.DotNet.Metadata.Strings;
using AsmResolver.PE.DotNet.Metadata.Tables;
using AsmResolver.PE.DotNet.Metadata.Tables.Rows;
using AsmResolver.PE.DotNet.Metadata.UserStrings;
using AsmResolver.PE.Win32Resources;

namespace AsmResolver.DotNet.Serialized
{
    /// <summary>
    /// Represents a lazily initialized implementation of <see cref="ModuleDefinition"/>  that is read from a
    /// .NET metadata image.
    /// </summary>
    public partial class SerializedModuleDefinition : ModuleDefinition
    {
        private readonly ModuleDefinitionRow _row;

        /// <summary>
        /// Interprets a PE image as a .NET module.
        /// </summary>
        /// <param name="peImage">The image to interpret as a .NET module.</param>
        /// <param name="readerParameters">The parameters to use while reading the module.</param>
        public SerializedModuleDefinition(IPEImage peImage, ModuleReaderParameters readerParameters)
            : base(new MetadataToken(TableIndex.Module, 1))
        {
            if (peImage is null)
                throw new ArgumentNullException(nameof(peImage));
            if (readerParameters is null)
                throw new ArgumentNullException(nameof(readerParameters));

            var metadata = peImage.DotNetDirectory?.Metadata;
            if (metadata is null)
                throw new BadImageFormatException("Input PE image does not contain a .NET metadata directory.");

            var tablesStream = metadata.GetStream<TablesStream>();
            if (tablesStream is null)
                throw new BadImageFormatException(".NET metadata directory does not define a tables stream.");

            var moduleTable = tablesStream.GetTable<ModuleDefinitionRow>(TableIndex.Module);
            if (!moduleTable.TryGetByRid(1, out _row))
                throw new BadImageFormatException("Module definition table does not contain any rows.");

            // Store parameters in fields.
            ReaderContext = new ModuleReaderContext(peImage, this, readerParameters);

            // Copy over PE header fields.
            FilePath = peImage.FilePath;
            MachineType = peImage.MachineType;
            FileCharacteristics = peImage.Characteristics;
            PEKind = peImage.PEKind;
            SubSystem = peImage.SubSystem;
            DllCharacteristics = peImage.DllCharacteristics;
            TimeDateStamp = peImage.TimeDateStamp;

            // Copy over "simple" columns.
            Generation = _row.Generation;
            Attributes = peImage.DotNetDirectory.Flags;

            // Initialize member factory.
            _memberFactory = new CachedSerializedMemberFactory(ReaderContext);

            // Find assembly definition and corlib assembly.
            Assembly = FindParentAssembly();
            CorLibTypeFactory = CreateCorLibTypeFactory();

            OriginalTargetRuntime = DetectTargetRuntime();
            MetadataResolver = new DefaultMetadataResolver(CreateAssemblyResolver());

            // Prepare lazy RID lists.
            _fieldLists = new LazyRidListRelation<TypeDefinitionRow>(metadata, TableIndex.TypeDef,
                (rid, _) => rid, tablesStream.GetFieldRange);
            _methodLists = new LazyRidListRelation<TypeDefinitionRow>(metadata, TableIndex.TypeDef,
                (rid, _) => rid, tablesStream.GetMethodRange);
            _paramLists = new LazyRidListRelation<MethodDefinitionRow>(metadata, TableIndex.Method,
                (rid, _) => rid, tablesStream.GetParameterRange);
            _propertyLists = new LazyRidListRelation<PropertyMapRow>(metadata, TableIndex.PropertyMap,
                (_, map) => map.Parent, tablesStream.GetPropertyRange);
            _eventLists = new LazyRidListRelation<EventMapRow>(metadata, TableIndex.EventMap,
                (_, map) => map.Parent, tablesStream.GetEventRange);
        }

        /// <inheritdoc />
        public override IDotNetDirectory DotNetDirectory => ReaderContext.Image.DotNetDirectory;

        /// <summary>
        /// Gets the reading context that is used for reading the contents of the module.
        /// </summary>
        public ModuleReaderContext ReaderContext
        {
            get;
        }

        /// <inheritdoc />
        public override IMetadataMember LookupMember(MetadataToken token) =>
            !TryLookupMember(token, out var member)
                ? throw new ArgumentException($"Cannot resolve metadata token {token}.")
                : member;

        /// <inheritdoc />
        public override bool TryLookupMember(MetadataToken token, out IMetadataMember member) =>
            _memberFactory.TryLookupMember(token, out member);

        /// <inheritdoc />
        public override string LookupString(MetadataToken token) =>
            !TryLookupString(token, out var member)
                ? throw new ArgumentException($"Cannot resolve string token {token}.")
                : member;

        /// <inheritdoc />
        public override bool TryLookupString(MetadataToken token, out string value)
        {
            value = DotNetDirectory.Metadata.GetStream<UserStringsStream>().GetStringByIndex(token.Rid);
            return value is not null;
        }

        /// <inheritdoc />
        public override IndexEncoder GetIndexEncoder(CodedIndex codedIndex) =>
            DotNetDirectory.Metadata.GetStream<TablesStream>().GetIndexEncoder(codedIndex);

        /// <inheritdoc />
        public override IEnumerable<TypeReference> GetImportedTypeReferences()
        {
            var table = DotNetDirectory.Metadata
                .GetStream<TablesStream>()
                .GetTable(TableIndex.TypeRef);

            for (uint rid = 1; rid <= table.Count; rid++)
            {
                if (TryLookupMember(new MetadataToken(TableIndex.TypeRef, rid), out var member)
                    && member is TypeReference reference)
                {
                    yield return reference;
                }
            }
        }

        /// <inheritdoc />
        public override IEnumerable<MemberReference> GetImportedMemberReferences()
        {
            var table = DotNetDirectory.Metadata
                .GetStream<TablesStream>()
                .GetTable(TableIndex.MemberRef);

            for (uint rid = 1; rid <= table.Count; rid++)
            {
                if (TryLookupMember(new MetadataToken(TableIndex.MemberRef, rid), out var member)
                    && member is MemberReference reference)
                {
                    yield return reference;
                }
            }
        }

        /// <inheritdoc />
        protected override string GetName()
            => DotNetDirectory.Metadata.GetStream<StringsStream>()?.GetStringByIndex(_row.Name);

        /// <inheritdoc />
        protected override Guid GetMvid()
            => DotNetDirectory.Metadata.GetStream<GuidStream>()?.GetGuidByIndex(_row.Mvid) ?? Guid.Empty;

        /// <inheritdoc />
        protected override Guid GetEncId()
            => DotNetDirectory.Metadata.GetStream<GuidStream>()?.GetGuidByIndex(_row.EncId) ?? Guid.Empty;

        /// <inheritdoc />
        protected override Guid GetEncBaseId()
            => DotNetDirectory.Metadata.GetStream<GuidStream>()?.GetGuidByIndex(_row.EncBaseId) ?? Guid.Empty;

        /// <inheritdoc />
        protected override IList<TypeDefinition> GetTopLevelTypes()
        {
            EnsureTypeDefinitionTreeInitialized();

            var types = new OwnedCollection<ModuleDefinition, TypeDefinition>(this);

            var typeDefTable = DotNetDirectory
                .Metadata
                .GetStream<TablesStream>()
                .GetTable<TypeDefinitionRow>(TableIndex.TypeDef);

            for (int i = 0; i < typeDefTable.Count; i++)
            {
                uint rid = (uint) i + 1;
                if (_typeDefTree.GetKey(rid) == 0)
                {
                    var token = new MetadataToken(TableIndex.TypeDef, rid);
                    types.Add(_memberFactory.LookupTypeDefinition(token));
                }
            }

            return types;
        }

<<<<<<< HEAD
        private void EnsureTypeDefinitionTreeInitialized()
        {
            if (_typeDefTree is null)
                Interlocked.CompareExchange(ref _typeDefTree, InitializeTypeDefinitionTree(), null);
        }

        private OneToManyRelation<uint, uint> InitializeTypeDefinitionTree()
        {
            var tablesStream = DotNetDirectory.Metadata.GetStream<TablesStream>();
            var nestedClassTable = tablesStream.GetTable<NestedClassRow>(TableIndex.NestedClass);

            var typeDefTree = new OneToManyRelation<uint, uint>();
            foreach (var nestedClass in nestedClassTable)
                typeDefTree.Add(nestedClass.EnclosingClass, nestedClass.NestedClass);

            return typeDefTree;
        }

        internal IEnumerable<uint> GetNestedTypeRids(uint enclosingTypeRid)
        {
            EnsureTypeDefinitionTreeInitialized();
            return _typeDefTree.GetValues(enclosingTypeRid);
        }

        internal uint GetParentTypeRid(uint nestedTypeRid)
        {
            EnsureTypeDefinitionTreeInitialized();
            return _typeDefTree.GetKey(nestedTypeRid);
        }

        internal MetadataRange GetFieldRange(uint typeRid) => _fieldLists.GetMemberRange(typeRid);
        internal uint GetFieldDeclaringType(uint fieldRid) => _fieldLists.GetMemberOwner(fieldRid);
        internal MetadataRange GetMethodRange(uint typeRid) => _methodLists.GetMemberRange(typeRid);
        internal uint GetMethodDeclaringType(uint methodRid) => _methodLists.GetMemberOwner(methodRid);
        internal MetadataRange GetParameterRange(uint methodRid) => _paramLists.GetMemberRange(methodRid);
        internal uint GetParameterOwner(uint paramRid) => _paramLists.GetMemberOwner(paramRid);
        internal MetadataRange GetPropertyRange(uint typeRid) => _propertyLists.GetMemberRange(typeRid);
        internal uint GetPropertyDeclaringType(uint propertyRid) => _propertyLists.GetMemberOwner(propertyRid);
        internal MetadataRange GetEventRange(uint typeRid) => _eventLists.GetMemberRange(typeRid);
        internal uint GetEventDeclaringType(uint eventRid) => _eventLists.GetMemberOwner(eventRid);

        private void EnsureMethodSemanticsInitialized()
        {
            if (_semantics is null)
                InitializeMethodSemantics();
        }

        private void InitializeMethodSemantics()
        {
            var tablesStream = DotNetDirectory.Metadata.GetStream<TablesStream>();
            var semanticsTable = tablesStream.GetTable<MethodSemanticsRow>(TableIndex.MethodSemantics);
            var encoder = tablesStream.GetIndexEncoder(CodedIndex.HasSemantics);

            var semantics = new OneToManyRelation<MetadataToken, uint>();
            var semanticMethods = new Dictionary<uint, MetadataToken>();
            for (int i = 0; i < semanticsTable.Count; i++)
            {
                var methodSemanticsRow = semanticsTable[i];
                var semanticsToken = new MetadataToken(TableIndex.MethodSemantics, (uint) (i + 1));

                var ownerToken = encoder.DecodeIndex(methodSemanticsRow.Association);
                semantics.Add(ownerToken, semanticsToken.Rid);
                semanticMethods.Add(methodSemanticsRow.Method, semanticsToken);
            }

            Interlocked.CompareExchange(ref _semantics, semantics, null);
            Interlocked.CompareExchange(ref _semanticMethods, semanticMethods, null);
        }

        internal IEnumerable<uint> GetMethodSemantics(MetadataToken owner)
        {
            EnsureMethodSemanticsInitialized();
            return _semantics.GetValues(owner);
        }

        internal MetadataToken GetMethodSemanticsOwner(uint semanticsRid)
        {
            EnsureMethodSemanticsInitialized();
            return _semantics.GetKey(semanticsRid);
        }

        internal MetadataToken GetMethodParentSemantics(uint methodRid)
        {
            EnsureMethodSemanticsInitialized();
            _semanticMethods.TryGetValue(methodRid, out var token);
            return token;
        }

        private void EnsureConstantsInitialized()
        {
            if (_constants is null)
                Interlocked.CompareExchange(ref _constants, GetConstants(), null);
        }

        private OneToOneRelation<MetadataToken, uint> GetConstants()
        {
            var tablesStream = DotNetDirectory.Metadata.GetStream<TablesStream>();
            var constantTable = tablesStream.GetTable<ConstantRow>(TableIndex.Constant);
            var encoder = tablesStream.GetIndexEncoder(CodedIndex.HasConstant);

            var constants = new OneToOneRelation<MetadataToken, uint>();
            for (int i = 0; i < constantTable.Count; i++)
            {
                var ownerToken = encoder.DecodeIndex(constantTable[i].Parent);
                uint constantRid = (uint) (i + 1);
                constants.Add(ownerToken, constantRid);
            }

            return constants;
        }

        internal uint GetConstantRid(MetadataToken ownerToken)
        {
            EnsureConstantsInitialized();
            return _constants.GetValue(ownerToken);
        }

        internal Constant GetConstant(MetadataToken ownerToken)
        {
            uint constantRid = GetConstantRid(ownerToken);
            return TryLookupMember(new MetadataToken(TableIndex.Constant, constantRid), out var member)
                ? member as Constant
                : null;
        }

        internal MetadataToken GetConstantOwner(uint constantRid)
        {
            EnsureConstantsInitialized();
            return _constants.GetKey(constantRid);
        }

        private void EnsureCustomAttributesInitialized()
        {
            if (_customAttributes is null)
                Interlocked.CompareExchange(ref _customAttributes, InitializeCustomAttributes(), null);
        }

        private OneToManyRelation<MetadataToken, uint> InitializeCustomAttributes()
        {
            var tablesStream = DotNetDirectory.Metadata.GetStream<TablesStream>();
            var attributeTable = tablesStream.GetTable<CustomAttributeRow>(TableIndex.CustomAttribute);
            var encoder = tablesStream.GetIndexEncoder(CodedIndex.HasCustomAttribute);

            var customAttributes = new OneToManyRelation<MetadataToken, uint>();
            for (int i = 0; i < attributeTable.Count; i++)
            {
                var ownerToken = encoder.DecodeIndex(attributeTable[i].Parent);
                uint attributeRid = (uint) (i + 1);
                customAttributes.Add(ownerToken, attributeRid);
            }

            return customAttributes;
        }

        /// <inheritdoc />
        protected override IList<CustomAttribute> GetCustomAttributes() => GetCustomAttributeCollection(this);

        internal MetadataToken GetCustomAttributeOwner(uint attributeRid)
        {
            EnsureCustomAttributesInitialized();
            return _customAttributes.GetKey(attributeRid);
        }

        internal IList<CustomAttribute> GetCustomAttributeCollection(IHasCustomAttribute owner)
        {
            EnsureCustomAttributesInitialized();
            var result = new OwnedCollection<IHasCustomAttribute, CustomAttribute>(owner);

            foreach (uint rid in _customAttributes.GetValues(owner.MetadataToken))
            {
                var attribute = (CustomAttribute) LookupMember(new MetadataToken(TableIndex.CustomAttribute, rid));
                result.Add(attribute);
            }

            return result;
        }

        private void EnsureSecurityDeclarationsInitialized()
        {
            if (_securityDeclarations is null)
                Interlocked.CompareExchange(ref _securityDeclarations, InitializeSecurityDeclarations(), null);
        }

        private OneToManyRelation<MetadataToken, uint> InitializeSecurityDeclarations()
        {
            var tablesStream = DotNetDirectory.Metadata.GetStream<TablesStream>();
            var declarationTable = tablesStream.GetTable<SecurityDeclarationRow>(TableIndex.DeclSecurity);
            var encoder = tablesStream.GetIndexEncoder(CodedIndex.HasDeclSecurity);

            var securityDeclarations = new OneToManyRelation<MetadataToken, uint>();
            for (int i = 0; i < declarationTable.Count; i++)
            {
                var ownerToken = encoder.DecodeIndex(declarationTable[i].Parent);
                uint attributeRid = (uint) (i + 1);
                securityDeclarations.Add(ownerToken, attributeRid);
            }

            return securityDeclarations;
        }

        internal MetadataToken GetSecurityDeclarationOwner(uint attributeRid)
        {
            EnsureCustomAttributesInitialized();
            return _securityDeclarations.GetKey(attributeRid);
        }

        internal IList<SecurityDeclaration> GetSecurityDeclarationCollection(IHasSecurityDeclaration owner)
        {
            EnsureSecurityDeclarationsInitialized();
            var result = new OwnedCollection<IHasSecurityDeclaration, SecurityDeclaration>(owner);

            foreach (uint rid in _securityDeclarations.GetValues(owner.MetadataToken))
            {
                var attribute = (SecurityDeclaration) LookupMember(new MetadataToken(TableIndex.DeclSecurity, rid));
                result.Add(attribute);
            }

            return result;
        }

        private void EnsureGenericParametersInitialized()
        {
            if (_genericParameters is null)
                Interlocked.CompareExchange(ref _genericParameters, InitializeGenericParameters(), null);
        }

        private OneToManyRelation<MetadataToken, uint> InitializeGenericParameters()
        {
            var tablesStream = DotNetDirectory.Metadata.GetStream<TablesStream>();
            var parameterTable = tablesStream.GetTable<GenericParameterRow>(TableIndex.GenericParam);
            var encoder = tablesStream.GetIndexEncoder(CodedIndex.TypeOrMethodDef);

            var genericParameters = new OneToManyRelation<MetadataToken, uint>();
            for (int i = 0; i < parameterTable.Count; i++)
            {
                var ownerToken = encoder.DecodeIndex(parameterTable[i].Owner);
                uint parameterRid = (uint) (i + 1);
                genericParameters.Add(ownerToken, parameterRid);
            }

            return genericParameters;
        }

        internal MetadataToken GetGenericParameterOwner(uint parameterRid)
        {
            EnsureGenericParametersInitialized();
            return _genericParameters.GetKey(parameterRid);
        }

        internal ICollection<uint> GetGenericParameters(MetadataToken ownerToken)
        {
            EnsureGenericParametersInitialized();
            return _genericParameters.GetValues(ownerToken);
        }

        private void EnsureGenericParameterConstrainsInitialized()
        {
            if (_genericParameterConstraints is null)
                Interlocked.CompareExchange(ref _genericParameterConstraints, InitializeGenericParameterConstraints(), null);
        }

        private OneToManyRelation<MetadataToken, uint> InitializeGenericParameterConstraints()
        {
            var tablesStream = DotNetDirectory.Metadata.GetStream<TablesStream>();
            var constraintTable = tablesStream.GetTable<GenericParameterConstraintRow>(TableIndex.GenericParamConstraint);

            var constraints = new OneToManyRelation<MetadataToken, uint>();
            for (int i = 0; i < constraintTable.Count; i++)
            {
                var ownerToken = new MetadataToken(TableIndex.GenericParam, constraintTable[i].Owner);
                uint parameterRid = (uint) (i + 1);
                constraints.Add(ownerToken, parameterRid);
            }

            return constraints;
        }

        internal MetadataToken GetGenericParameterConstraintOwner(uint constraintRid)
        {
            EnsureGenericParameterConstrainsInitialized();
            return _genericParameterConstraints.GetKey(constraintRid);
        }

        internal ICollection<uint> GetGenericParameterConstraints(MetadataToken ownerToken)
        {
            EnsureGenericParameterConstrainsInitialized();
            return _genericParameterConstraints.GetValues(ownerToken);
        }

        private void EnsureInterfacesInitialized()
        {
            if (_interfaces is null)
                Interlocked.CompareExchange(ref _interfaces, InitializeInterfaces(), null);
        }

        private OneToManyRelation<MetadataToken, uint> InitializeInterfaces()
        {
            var tablesStream = DotNetDirectory.Metadata.GetStream<TablesStream>();
            var interfaceImplTable = tablesStream.GetTable<InterfaceImplementationRow>(TableIndex.InterfaceImpl);

            var interfaces = new OneToManyRelation<MetadataToken, uint>();
            for (int i = 0; i < interfaceImplTable.Count; i++)
            {
                var ownerToken = new MetadataToken(TableIndex.TypeDef, interfaceImplTable[i].Class);
                uint interfaceImplRid = (uint) (i + 1);
                interfaces.Add(ownerToken, interfaceImplRid);
            }

            return interfaces;
        }

        internal MetadataToken GetInterfaceImplementationOwner(uint implementationRid)
        {
            EnsureInterfacesInitialized();
            return _interfaces.GetKey(implementationRid);
        }

        internal ICollection<uint> GetInterfaceImplementationRids(MetadataToken ownerToken)
        {
            EnsureInterfacesInitialized();
            return _interfaces.GetValues(ownerToken);
        }

        private void EnsureMethodImplementationsInitialized()
        {
            if (_methodImplementations is null)
                Interlocked.CompareExchange(ref _methodImplementations, InitializeMethodImplementations(), null);
        }

        private OneToManyRelation<MetadataToken, uint> InitializeMethodImplementations()
        {
            var tablesStream = DotNetDirectory.Metadata.GetStream<TablesStream>();
            var methodImplTable = tablesStream.GetTable<MethodImplementationRow>(TableIndex.MethodImpl);

            var methodImplementations = new OneToManyRelation<MetadataToken, uint>();
            for (int i = 0; i < methodImplTable.Count; i++)
            {
                var ownerToken = new MetadataToken(TableIndex.TypeDef, methodImplTable[i].Class);
                uint interfaceImplRid = (uint) (i + 1);
                methodImplementations.Add(ownerToken, interfaceImplRid);
            }

            return methodImplementations;
        }

        internal ICollection<uint> GetMethodImplementationRids(MetadataToken ownerToken)
        {
            EnsureMethodImplementationsInitialized();
            return _methodImplementations.GetValues(ownerToken);
        }

        private void EnsureClassLayoutsInitialized()
        {
            if (_classLayouts is null)
                Interlocked.CompareExchange(ref _classLayouts, InitializeClassLayouts(), null);
        }

        private OneToOneRelation<MetadataToken, uint> InitializeClassLayouts()
        {
            var tablesStream = DotNetDirectory.Metadata.GetStream<TablesStream>();
            var layoutTable = tablesStream.GetTable<ClassLayoutRow>(TableIndex.ClassLayout);

            var layouts = new OneToOneRelation<MetadataToken, uint>();
            for (int i = 0; i < layoutTable.Count; i++)
            {
                var ownerToken = new MetadataToken(TableIndex.TypeDef, layoutTable[i].Parent);
                uint layoutRid = (uint) (i + 1);
                layouts.Add(ownerToken, layoutRid);
            }

            return layouts;
        }

        internal uint GetClassLayoutRid(MetadataToken ownerToken)
        {
            EnsureClassLayoutsInitialized();
            return _classLayouts.GetValue(ownerToken);
        }

        private void EnsureImplementationMapsInitialized()
        {
            if (_implementationMaps is null)
                Interlocked.CompareExchange(ref _implementationMaps, InitializeImplementationMaps(), null);
        }

        private OneToOneRelation<MetadataToken, uint> InitializeImplementationMaps()
        {
            var tablesStream = DotNetDirectory.Metadata.GetStream<TablesStream>();
            var mapTable = tablesStream.GetTable<ImplementationMapRow>(TableIndex.ImplMap);
            var encoder = tablesStream.GetIndexEncoder(CodedIndex.TypeOrMethodDef);

            var maps = new OneToOneRelation<MetadataToken, uint>();
            for (int i = 0; i < mapTable.Count; i++)
            {
                var ownerToken = encoder.DecodeIndex(mapTable[i].MemberForwarded);
                uint mapRid = (uint) (i + 1);
                maps.Add(ownerToken, mapRid);
            }

            return maps;
        }

        internal uint GetImplementationMapRid(MetadataToken ownerToken)
        {
            EnsureImplementationMapsInitialized();
            return _implementationMaps.GetValue(ownerToken);
        }

        internal MetadataToken GetImplementationMapOwner(uint mapRid)
        {
            EnsureImplementationMapsInitialized();
            return _implementationMaps.GetKey(mapRid);
        }

        private void EnsureFieldRvasInitialized()
        {
            if (_fieldRvas is null)
                Interlocked.CompareExchange(ref _fieldRvas, InitializeFieldRvas(), null);
        }

        private OneToOneRelation<MetadataToken, uint> InitializeFieldRvas()
        {
            var tablesStream = DotNetDirectory.Metadata.GetStream<TablesStream>();
            var rvaTable = tablesStream.GetTable<FieldRvaRow>(TableIndex.FieldRva);

            var rvas = new OneToOneRelation<MetadataToken, uint>();
            for (int i = 0; i < rvaTable.Count; i++)
            {
                var ownerToken = new MetadataToken(TableIndex.Field, rvaTable[i].Field);
                uint rvaRid = (uint) (i + 1);
                rvas.Add(ownerToken, rvaRid);
            }

            return rvas;
        }

        internal uint GetFieldRvaRid(MetadataToken fieldToken)
        {
            EnsureFieldRvasInitialized();
            return _fieldRvas.GetValue(fieldToken);
        }

        private void EnsureFieldMarshalsInitialized()
        {
            if (_fieldMarshals is null)
                Interlocked.CompareExchange(ref _fieldMarshals, InitializeFieldMarshals(), null);
        }

        private OneToOneRelation<MetadataToken, uint> InitializeFieldMarshals()
        {
            var tablesStream = DotNetDirectory.Metadata.GetStream<TablesStream>();
            var marshalTable = tablesStream.GetTable<FieldMarshalRow>(TableIndex.FieldMarshal);
            var encoder = tablesStream.GetIndexEncoder(CodedIndex.HasFieldMarshal);

            var marshals = new OneToOneRelation<MetadataToken, uint>();
            for (int i = 0; i < marshalTable.Count; i++)
            {
                var ownerToken = encoder.DecodeIndex(marshalTable[i].Parent);
                uint rvaRid = (uint) (i + 1);
                marshals.Add(ownerToken, rvaRid);
            }

            return marshals;
        }

        internal uint GetFieldMarshalRid(MetadataToken fieldToken)
        {
            EnsureFieldMarshalsInitialized();
            return _fieldMarshals.GetValue(fieldToken);
        }

        internal MarshalDescriptor GetFieldMarshal(MetadataToken ownerToken)
        {
            var metadata = DotNetDirectory.Metadata;
            var table = metadata
                .GetStream<TablesStream>()
                .GetTable<FieldMarshalRow>(TableIndex.FieldMarshal);

            uint rid = GetFieldMarshalRid(ownerToken);

            if (table.TryGetByRid(rid, out var row))
            {
                var reader = metadata
                    .GetStream<BlobStream>()
                    .GetBlobReaderByIndex(row.NativeType);
                return MarshalDescriptor.FromReader(this, reader);
            }

            return null;
        }

        private void EnsureFieldLayoutsInitialized()
        {
            if (_fieldLayouts is null)
                Interlocked.CompareExchange(ref _fieldLayouts, InitializeFieldLayouts(), null);
        }

        private OneToOneRelation<MetadataToken, uint> InitializeFieldLayouts()
        {
            var tablesStream = DotNetDirectory.Metadata.GetStream<TablesStream>();
            var layoutTable = tablesStream.GetTable<FieldLayoutRow>(TableIndex.FieldLayout);

            var fieldLayouts = new OneToOneRelation<MetadataToken, uint>();
            for (int i = 0; i < layoutTable.Count; i++)
            {
                var ownerToken = new MetadataToken(TableIndex.Field, layoutTable[i].Field);
                uint layoutRid = (uint) (i + 1);
                fieldLayouts.Add(ownerToken, layoutRid);
            }

            return fieldLayouts;
        }

        internal uint GetFieldLayoutRid(MetadataToken fieldToken)
        {
            EnsureFieldLayoutsInitialized();
            return _fieldLayouts.GetValue(fieldToken);
        }

=======
>>>>>>> 0cfd94fb
        /// <inheritdoc />
        protected override IList<AssemblyReference> GetAssemblyReferences()
        {
            var result = new OwnedCollection<ModuleDefinition, AssemblyReference>(this);

            var table = DotNetDirectory.Metadata
                .GetStream<TablesStream>()
                .GetTable<AssemblyReferenceRow>(TableIndex.AssemblyRef);

            // Don't use the member factory here, this method may be called before the member factory is initialized.
            for (int i = 0; i < table.Count; i++)
            {
                var token = new MetadataToken(TableIndex.AssemblyRef, (uint) i + 1);
                result.Add(new SerializedAssemblyReference(ReaderContext, token, table[i]));
            }

            return result;
        }

        /// <inheritdoc />
        protected override IList<ModuleReference> GetModuleReferences()
        {
            var result = new OwnedCollection<ModuleDefinition, ModuleReference>(this);

            var table = DotNetDirectory.Metadata
                .GetStream<TablesStream>()
                .GetTable(TableIndex.ModuleRef);

            for (int i = 0; i < table.Count; i++)
            {
                var token = new MetadataToken(TableIndex.ModuleRef, (uint) i + 1);
                if (_memberFactory.TryLookupMember(token, out var member) && member is ModuleReference module)
                    result.Add(module);
            }

            return result;
        }

        /// <inheritdoc />
        protected override IList<FileReference> GetFileReferences()
        {
            var result = new OwnedCollection<ModuleDefinition, FileReference>(this);

            var table = DotNetDirectory.Metadata
                .GetStream<TablesStream>()
                .GetTable(TableIndex.File);

            for (int i = 0; i < table.Count; i++)
            {
                var token = new MetadataToken(TableIndex.File, (uint) i + 1);
                if (_memberFactory.TryLookupMember(token, out var member) && member is FileReference file)
                    result.Add(file);
            }

            return result;
        }

        /// <inheritdoc />
        protected override IList<ManifestResource> GetResources()
        {
            var result = new OwnedCollection<ModuleDefinition, ManifestResource>(this);

            var table = DotNetDirectory.Metadata
                .GetStream<TablesStream>()
                .GetTable(TableIndex.ManifestResource);

            for (int i = 0; i < table.Count; i++)
            {
                var token = new MetadataToken(TableIndex.ManifestResource, (uint) i + 1);
                if (_memberFactory.TryLookupMember(token, out var member) && member is ManifestResource resource)
                    result.Add(resource);
            }

            return result;
        }

        /// <inheritdoc />
        protected override IList<ExportedType> GetExportedTypes()
        {
            var result = new OwnedCollection<ModuleDefinition, ExportedType>(this);

            var table = DotNetDirectory.Metadata
                .GetStream<TablesStream>()
                .GetTable(TableIndex.ExportedType);

            for (int i = 0; i < table.Count; i++)
            {
                var token = new MetadataToken(TableIndex.ExportedType, (uint) i + 1);
                if (_memberFactory.TryLookupMember(token, out var member) && member is ExportedType exportedType)
                    result.Add(exportedType);
            }

            return result;
        }

        /// <inheritdoc />
        protected override string GetRuntimeVersion() => DotNetDirectory.Metadata.VersionString;

        /// <inheritdoc />
        protected override IManagedEntrypoint GetManagedEntrypoint()
        {
            if ((DotNetDirectory.Flags & DotNetDirectoryFlags.ILLibrary) == 0)
            {
                if ((DotNetDirectory.Flags & DotNetDirectoryFlags.NativeEntrypoint) != 0)
                {
                    // TODO: native entrypoints.
                    return null;
                }

                if (DotNetDirectory.Entrypoint != 0)
                    return LookupMember(DotNetDirectory.Entrypoint) as IManagedEntrypoint;
            }

            return null;
        }

        /// <inheritdoc />
        protected override IResourceDirectory GetNativeResources() => ReaderContext.Image.Resources;

        /// <inheritdoc />
        protected override IList<DebugDataEntry> GetDebugData() => new List<DebugDataEntry>(ReaderContext.Image.DebugData);

        private AssemblyDefinition FindParentAssembly()
        {
            var assemblyTable = DotNetDirectory.Metadata
                .GetStream<TablesStream>()
                .GetTable<AssemblyDefinitionRow>();

            if (assemblyTable.Count > 0)
            {
                var assembly = new SerializedAssemblyDefinition(
                    ReaderContext,
                    new MetadataToken(TableIndex.Assembly, 1),
                    assemblyTable[0],
                    this);
                return assembly;
            }

            return null;
        }

        private CorLibTypeFactory CreateCorLibTypeFactory()
        {
            return FindMostRecentCorLib() is { } corLib
                ? new CorLibTypeFactory(corLib)
                : CorLibTypeFactory.CreateMscorlib40TypeFactory(this);
        }

        private IResolutionScope FindMostRecentCorLib()
        {
            // TODO: perhaps check public key tokens.

            IResolutionScope mostRecentCorLib = null;
            var mostRecentVersion = new Version();
            foreach (var reference in AssemblyReferences)
            {
                if (KnownCorLibs.KnownCorLibNames.Contains(reference.Name))
                {
                    if (mostRecentVersion < reference.Version)
                        mostRecentCorLib = reference;
                }
            }

            if (mostRecentCorLib is null && Assembly is {})
            {
                if (KnownCorLibs.KnownCorLibNames.Contains(Assembly.Name))
                    mostRecentCorLib = this;
            }

            return mostRecentCorLib;
        }
    }
}<|MERGE_RESOLUTION|>--- conflicted
+++ resolved
@@ -203,528 +203,6 @@
             return types;
         }
 
-<<<<<<< HEAD
-        private void EnsureTypeDefinitionTreeInitialized()
-        {
-            if (_typeDefTree is null)
-                Interlocked.CompareExchange(ref _typeDefTree, InitializeTypeDefinitionTree(), null);
-        }
-
-        private OneToManyRelation<uint, uint> InitializeTypeDefinitionTree()
-        {
-            var tablesStream = DotNetDirectory.Metadata.GetStream<TablesStream>();
-            var nestedClassTable = tablesStream.GetTable<NestedClassRow>(TableIndex.NestedClass);
-
-            var typeDefTree = new OneToManyRelation<uint, uint>();
-            foreach (var nestedClass in nestedClassTable)
-                typeDefTree.Add(nestedClass.EnclosingClass, nestedClass.NestedClass);
-
-            return typeDefTree;
-        }
-
-        internal IEnumerable<uint> GetNestedTypeRids(uint enclosingTypeRid)
-        {
-            EnsureTypeDefinitionTreeInitialized();
-            return _typeDefTree.GetValues(enclosingTypeRid);
-        }
-
-        internal uint GetParentTypeRid(uint nestedTypeRid)
-        {
-            EnsureTypeDefinitionTreeInitialized();
-            return _typeDefTree.GetKey(nestedTypeRid);
-        }
-
-        internal MetadataRange GetFieldRange(uint typeRid) => _fieldLists.GetMemberRange(typeRid);
-        internal uint GetFieldDeclaringType(uint fieldRid) => _fieldLists.GetMemberOwner(fieldRid);
-        internal MetadataRange GetMethodRange(uint typeRid) => _methodLists.GetMemberRange(typeRid);
-        internal uint GetMethodDeclaringType(uint methodRid) => _methodLists.GetMemberOwner(methodRid);
-        internal MetadataRange GetParameterRange(uint methodRid) => _paramLists.GetMemberRange(methodRid);
-        internal uint GetParameterOwner(uint paramRid) => _paramLists.GetMemberOwner(paramRid);
-        internal MetadataRange GetPropertyRange(uint typeRid) => _propertyLists.GetMemberRange(typeRid);
-        internal uint GetPropertyDeclaringType(uint propertyRid) => _propertyLists.GetMemberOwner(propertyRid);
-        internal MetadataRange GetEventRange(uint typeRid) => _eventLists.GetMemberRange(typeRid);
-        internal uint GetEventDeclaringType(uint eventRid) => _eventLists.GetMemberOwner(eventRid);
-
-        private void EnsureMethodSemanticsInitialized()
-        {
-            if (_semantics is null)
-                InitializeMethodSemantics();
-        }
-
-        private void InitializeMethodSemantics()
-        {
-            var tablesStream = DotNetDirectory.Metadata.GetStream<TablesStream>();
-            var semanticsTable = tablesStream.GetTable<MethodSemanticsRow>(TableIndex.MethodSemantics);
-            var encoder = tablesStream.GetIndexEncoder(CodedIndex.HasSemantics);
-
-            var semantics = new OneToManyRelation<MetadataToken, uint>();
-            var semanticMethods = new Dictionary<uint, MetadataToken>();
-            for (int i = 0; i < semanticsTable.Count; i++)
-            {
-                var methodSemanticsRow = semanticsTable[i];
-                var semanticsToken = new MetadataToken(TableIndex.MethodSemantics, (uint) (i + 1));
-
-                var ownerToken = encoder.DecodeIndex(methodSemanticsRow.Association);
-                semantics.Add(ownerToken, semanticsToken.Rid);
-                semanticMethods.Add(methodSemanticsRow.Method, semanticsToken);
-            }
-
-            Interlocked.CompareExchange(ref _semantics, semantics, null);
-            Interlocked.CompareExchange(ref _semanticMethods, semanticMethods, null);
-        }
-
-        internal IEnumerable<uint> GetMethodSemantics(MetadataToken owner)
-        {
-            EnsureMethodSemanticsInitialized();
-            return _semantics.GetValues(owner);
-        }
-
-        internal MetadataToken GetMethodSemanticsOwner(uint semanticsRid)
-        {
-            EnsureMethodSemanticsInitialized();
-            return _semantics.GetKey(semanticsRid);
-        }
-
-        internal MetadataToken GetMethodParentSemantics(uint methodRid)
-        {
-            EnsureMethodSemanticsInitialized();
-            _semanticMethods.TryGetValue(methodRid, out var token);
-            return token;
-        }
-
-        private void EnsureConstantsInitialized()
-        {
-            if (_constants is null)
-                Interlocked.CompareExchange(ref _constants, GetConstants(), null);
-        }
-
-        private OneToOneRelation<MetadataToken, uint> GetConstants()
-        {
-            var tablesStream = DotNetDirectory.Metadata.GetStream<TablesStream>();
-            var constantTable = tablesStream.GetTable<ConstantRow>(TableIndex.Constant);
-            var encoder = tablesStream.GetIndexEncoder(CodedIndex.HasConstant);
-
-            var constants = new OneToOneRelation<MetadataToken, uint>();
-            for (int i = 0; i < constantTable.Count; i++)
-            {
-                var ownerToken = encoder.DecodeIndex(constantTable[i].Parent);
-                uint constantRid = (uint) (i + 1);
-                constants.Add(ownerToken, constantRid);
-            }
-
-            return constants;
-        }
-
-        internal uint GetConstantRid(MetadataToken ownerToken)
-        {
-            EnsureConstantsInitialized();
-            return _constants.GetValue(ownerToken);
-        }
-
-        internal Constant GetConstant(MetadataToken ownerToken)
-        {
-            uint constantRid = GetConstantRid(ownerToken);
-            return TryLookupMember(new MetadataToken(TableIndex.Constant, constantRid), out var member)
-                ? member as Constant
-                : null;
-        }
-
-        internal MetadataToken GetConstantOwner(uint constantRid)
-        {
-            EnsureConstantsInitialized();
-            return _constants.GetKey(constantRid);
-        }
-
-        private void EnsureCustomAttributesInitialized()
-        {
-            if (_customAttributes is null)
-                Interlocked.CompareExchange(ref _customAttributes, InitializeCustomAttributes(), null);
-        }
-
-        private OneToManyRelation<MetadataToken, uint> InitializeCustomAttributes()
-        {
-            var tablesStream = DotNetDirectory.Metadata.GetStream<TablesStream>();
-            var attributeTable = tablesStream.GetTable<CustomAttributeRow>(TableIndex.CustomAttribute);
-            var encoder = tablesStream.GetIndexEncoder(CodedIndex.HasCustomAttribute);
-
-            var customAttributes = new OneToManyRelation<MetadataToken, uint>();
-            for (int i = 0; i < attributeTable.Count; i++)
-            {
-                var ownerToken = encoder.DecodeIndex(attributeTable[i].Parent);
-                uint attributeRid = (uint) (i + 1);
-                customAttributes.Add(ownerToken, attributeRid);
-            }
-
-            return customAttributes;
-        }
-
-        /// <inheritdoc />
-        protected override IList<CustomAttribute> GetCustomAttributes() => GetCustomAttributeCollection(this);
-
-        internal MetadataToken GetCustomAttributeOwner(uint attributeRid)
-        {
-            EnsureCustomAttributesInitialized();
-            return _customAttributes.GetKey(attributeRid);
-        }
-
-        internal IList<CustomAttribute> GetCustomAttributeCollection(IHasCustomAttribute owner)
-        {
-            EnsureCustomAttributesInitialized();
-            var result = new OwnedCollection<IHasCustomAttribute, CustomAttribute>(owner);
-
-            foreach (uint rid in _customAttributes.GetValues(owner.MetadataToken))
-            {
-                var attribute = (CustomAttribute) LookupMember(new MetadataToken(TableIndex.CustomAttribute, rid));
-                result.Add(attribute);
-            }
-
-            return result;
-        }
-
-        private void EnsureSecurityDeclarationsInitialized()
-        {
-            if (_securityDeclarations is null)
-                Interlocked.CompareExchange(ref _securityDeclarations, InitializeSecurityDeclarations(), null);
-        }
-
-        private OneToManyRelation<MetadataToken, uint> InitializeSecurityDeclarations()
-        {
-            var tablesStream = DotNetDirectory.Metadata.GetStream<TablesStream>();
-            var declarationTable = tablesStream.GetTable<SecurityDeclarationRow>(TableIndex.DeclSecurity);
-            var encoder = tablesStream.GetIndexEncoder(CodedIndex.HasDeclSecurity);
-
-            var securityDeclarations = new OneToManyRelation<MetadataToken, uint>();
-            for (int i = 0; i < declarationTable.Count; i++)
-            {
-                var ownerToken = encoder.DecodeIndex(declarationTable[i].Parent);
-                uint attributeRid = (uint) (i + 1);
-                securityDeclarations.Add(ownerToken, attributeRid);
-            }
-
-            return securityDeclarations;
-        }
-
-        internal MetadataToken GetSecurityDeclarationOwner(uint attributeRid)
-        {
-            EnsureCustomAttributesInitialized();
-            return _securityDeclarations.GetKey(attributeRid);
-        }
-
-        internal IList<SecurityDeclaration> GetSecurityDeclarationCollection(IHasSecurityDeclaration owner)
-        {
-            EnsureSecurityDeclarationsInitialized();
-            var result = new OwnedCollection<IHasSecurityDeclaration, SecurityDeclaration>(owner);
-
-            foreach (uint rid in _securityDeclarations.GetValues(owner.MetadataToken))
-            {
-                var attribute = (SecurityDeclaration) LookupMember(new MetadataToken(TableIndex.DeclSecurity, rid));
-                result.Add(attribute);
-            }
-
-            return result;
-        }
-
-        private void EnsureGenericParametersInitialized()
-        {
-            if (_genericParameters is null)
-                Interlocked.CompareExchange(ref _genericParameters, InitializeGenericParameters(), null);
-        }
-
-        private OneToManyRelation<MetadataToken, uint> InitializeGenericParameters()
-        {
-            var tablesStream = DotNetDirectory.Metadata.GetStream<TablesStream>();
-            var parameterTable = tablesStream.GetTable<GenericParameterRow>(TableIndex.GenericParam);
-            var encoder = tablesStream.GetIndexEncoder(CodedIndex.TypeOrMethodDef);
-
-            var genericParameters = new OneToManyRelation<MetadataToken, uint>();
-            for (int i = 0; i < parameterTable.Count; i++)
-            {
-                var ownerToken = encoder.DecodeIndex(parameterTable[i].Owner);
-                uint parameterRid = (uint) (i + 1);
-                genericParameters.Add(ownerToken, parameterRid);
-            }
-
-            return genericParameters;
-        }
-
-        internal MetadataToken GetGenericParameterOwner(uint parameterRid)
-        {
-            EnsureGenericParametersInitialized();
-            return _genericParameters.GetKey(parameterRid);
-        }
-
-        internal ICollection<uint> GetGenericParameters(MetadataToken ownerToken)
-        {
-            EnsureGenericParametersInitialized();
-            return _genericParameters.GetValues(ownerToken);
-        }
-
-        private void EnsureGenericParameterConstrainsInitialized()
-        {
-            if (_genericParameterConstraints is null)
-                Interlocked.CompareExchange(ref _genericParameterConstraints, InitializeGenericParameterConstraints(), null);
-        }
-
-        private OneToManyRelation<MetadataToken, uint> InitializeGenericParameterConstraints()
-        {
-            var tablesStream = DotNetDirectory.Metadata.GetStream<TablesStream>();
-            var constraintTable = tablesStream.GetTable<GenericParameterConstraintRow>(TableIndex.GenericParamConstraint);
-
-            var constraints = new OneToManyRelation<MetadataToken, uint>();
-            for (int i = 0; i < constraintTable.Count; i++)
-            {
-                var ownerToken = new MetadataToken(TableIndex.GenericParam, constraintTable[i].Owner);
-                uint parameterRid = (uint) (i + 1);
-                constraints.Add(ownerToken, parameterRid);
-            }
-
-            return constraints;
-        }
-
-        internal MetadataToken GetGenericParameterConstraintOwner(uint constraintRid)
-        {
-            EnsureGenericParameterConstrainsInitialized();
-            return _genericParameterConstraints.GetKey(constraintRid);
-        }
-
-        internal ICollection<uint> GetGenericParameterConstraints(MetadataToken ownerToken)
-        {
-            EnsureGenericParameterConstrainsInitialized();
-            return _genericParameterConstraints.GetValues(ownerToken);
-        }
-
-        private void EnsureInterfacesInitialized()
-        {
-            if (_interfaces is null)
-                Interlocked.CompareExchange(ref _interfaces, InitializeInterfaces(), null);
-        }
-
-        private OneToManyRelation<MetadataToken, uint> InitializeInterfaces()
-        {
-            var tablesStream = DotNetDirectory.Metadata.GetStream<TablesStream>();
-            var interfaceImplTable = tablesStream.GetTable<InterfaceImplementationRow>(TableIndex.InterfaceImpl);
-
-            var interfaces = new OneToManyRelation<MetadataToken, uint>();
-            for (int i = 0; i < interfaceImplTable.Count; i++)
-            {
-                var ownerToken = new MetadataToken(TableIndex.TypeDef, interfaceImplTable[i].Class);
-                uint interfaceImplRid = (uint) (i + 1);
-                interfaces.Add(ownerToken, interfaceImplRid);
-            }
-
-            return interfaces;
-        }
-
-        internal MetadataToken GetInterfaceImplementationOwner(uint implementationRid)
-        {
-            EnsureInterfacesInitialized();
-            return _interfaces.GetKey(implementationRid);
-        }
-
-        internal ICollection<uint> GetInterfaceImplementationRids(MetadataToken ownerToken)
-        {
-            EnsureInterfacesInitialized();
-            return _interfaces.GetValues(ownerToken);
-        }
-
-        private void EnsureMethodImplementationsInitialized()
-        {
-            if (_methodImplementations is null)
-                Interlocked.CompareExchange(ref _methodImplementations, InitializeMethodImplementations(), null);
-        }
-
-        private OneToManyRelation<MetadataToken, uint> InitializeMethodImplementations()
-        {
-            var tablesStream = DotNetDirectory.Metadata.GetStream<TablesStream>();
-            var methodImplTable = tablesStream.GetTable<MethodImplementationRow>(TableIndex.MethodImpl);
-
-            var methodImplementations = new OneToManyRelation<MetadataToken, uint>();
-            for (int i = 0; i < methodImplTable.Count; i++)
-            {
-                var ownerToken = new MetadataToken(TableIndex.TypeDef, methodImplTable[i].Class);
-                uint interfaceImplRid = (uint) (i + 1);
-                methodImplementations.Add(ownerToken, interfaceImplRid);
-            }
-
-            return methodImplementations;
-        }
-
-        internal ICollection<uint> GetMethodImplementationRids(MetadataToken ownerToken)
-        {
-            EnsureMethodImplementationsInitialized();
-            return _methodImplementations.GetValues(ownerToken);
-        }
-
-        private void EnsureClassLayoutsInitialized()
-        {
-            if (_classLayouts is null)
-                Interlocked.CompareExchange(ref _classLayouts, InitializeClassLayouts(), null);
-        }
-
-        private OneToOneRelation<MetadataToken, uint> InitializeClassLayouts()
-        {
-            var tablesStream = DotNetDirectory.Metadata.GetStream<TablesStream>();
-            var layoutTable = tablesStream.GetTable<ClassLayoutRow>(TableIndex.ClassLayout);
-
-            var layouts = new OneToOneRelation<MetadataToken, uint>();
-            for (int i = 0; i < layoutTable.Count; i++)
-            {
-                var ownerToken = new MetadataToken(TableIndex.TypeDef, layoutTable[i].Parent);
-                uint layoutRid = (uint) (i + 1);
-                layouts.Add(ownerToken, layoutRid);
-            }
-
-            return layouts;
-        }
-
-        internal uint GetClassLayoutRid(MetadataToken ownerToken)
-        {
-            EnsureClassLayoutsInitialized();
-            return _classLayouts.GetValue(ownerToken);
-        }
-
-        private void EnsureImplementationMapsInitialized()
-        {
-            if (_implementationMaps is null)
-                Interlocked.CompareExchange(ref _implementationMaps, InitializeImplementationMaps(), null);
-        }
-
-        private OneToOneRelation<MetadataToken, uint> InitializeImplementationMaps()
-        {
-            var tablesStream = DotNetDirectory.Metadata.GetStream<TablesStream>();
-            var mapTable = tablesStream.GetTable<ImplementationMapRow>(TableIndex.ImplMap);
-            var encoder = tablesStream.GetIndexEncoder(CodedIndex.TypeOrMethodDef);
-
-            var maps = new OneToOneRelation<MetadataToken, uint>();
-            for (int i = 0; i < mapTable.Count; i++)
-            {
-                var ownerToken = encoder.DecodeIndex(mapTable[i].MemberForwarded);
-                uint mapRid = (uint) (i + 1);
-                maps.Add(ownerToken, mapRid);
-            }
-
-            return maps;
-        }
-
-        internal uint GetImplementationMapRid(MetadataToken ownerToken)
-        {
-            EnsureImplementationMapsInitialized();
-            return _implementationMaps.GetValue(ownerToken);
-        }
-
-        internal MetadataToken GetImplementationMapOwner(uint mapRid)
-        {
-            EnsureImplementationMapsInitialized();
-            return _implementationMaps.GetKey(mapRid);
-        }
-
-        private void EnsureFieldRvasInitialized()
-        {
-            if (_fieldRvas is null)
-                Interlocked.CompareExchange(ref _fieldRvas, InitializeFieldRvas(), null);
-        }
-
-        private OneToOneRelation<MetadataToken, uint> InitializeFieldRvas()
-        {
-            var tablesStream = DotNetDirectory.Metadata.GetStream<TablesStream>();
-            var rvaTable = tablesStream.GetTable<FieldRvaRow>(TableIndex.FieldRva);
-
-            var rvas = new OneToOneRelation<MetadataToken, uint>();
-            for (int i = 0; i < rvaTable.Count; i++)
-            {
-                var ownerToken = new MetadataToken(TableIndex.Field, rvaTable[i].Field);
-                uint rvaRid = (uint) (i + 1);
-                rvas.Add(ownerToken, rvaRid);
-            }
-
-            return rvas;
-        }
-
-        internal uint GetFieldRvaRid(MetadataToken fieldToken)
-        {
-            EnsureFieldRvasInitialized();
-            return _fieldRvas.GetValue(fieldToken);
-        }
-
-        private void EnsureFieldMarshalsInitialized()
-        {
-            if (_fieldMarshals is null)
-                Interlocked.CompareExchange(ref _fieldMarshals, InitializeFieldMarshals(), null);
-        }
-
-        private OneToOneRelation<MetadataToken, uint> InitializeFieldMarshals()
-        {
-            var tablesStream = DotNetDirectory.Metadata.GetStream<TablesStream>();
-            var marshalTable = tablesStream.GetTable<FieldMarshalRow>(TableIndex.FieldMarshal);
-            var encoder = tablesStream.GetIndexEncoder(CodedIndex.HasFieldMarshal);
-
-            var marshals = new OneToOneRelation<MetadataToken, uint>();
-            for (int i = 0; i < marshalTable.Count; i++)
-            {
-                var ownerToken = encoder.DecodeIndex(marshalTable[i].Parent);
-                uint rvaRid = (uint) (i + 1);
-                marshals.Add(ownerToken, rvaRid);
-            }
-
-            return marshals;
-        }
-
-        internal uint GetFieldMarshalRid(MetadataToken fieldToken)
-        {
-            EnsureFieldMarshalsInitialized();
-            return _fieldMarshals.GetValue(fieldToken);
-        }
-
-        internal MarshalDescriptor GetFieldMarshal(MetadataToken ownerToken)
-        {
-            var metadata = DotNetDirectory.Metadata;
-            var table = metadata
-                .GetStream<TablesStream>()
-                .GetTable<FieldMarshalRow>(TableIndex.FieldMarshal);
-
-            uint rid = GetFieldMarshalRid(ownerToken);
-
-            if (table.TryGetByRid(rid, out var row))
-            {
-                var reader = metadata
-                    .GetStream<BlobStream>()
-                    .GetBlobReaderByIndex(row.NativeType);
-                return MarshalDescriptor.FromReader(this, reader);
-            }
-
-            return null;
-        }
-
-        private void EnsureFieldLayoutsInitialized()
-        {
-            if (_fieldLayouts is null)
-                Interlocked.CompareExchange(ref _fieldLayouts, InitializeFieldLayouts(), null);
-        }
-
-        private OneToOneRelation<MetadataToken, uint> InitializeFieldLayouts()
-        {
-            var tablesStream = DotNetDirectory.Metadata.GetStream<TablesStream>();
-            var layoutTable = tablesStream.GetTable<FieldLayoutRow>(TableIndex.FieldLayout);
-
-            var fieldLayouts = new OneToOneRelation<MetadataToken, uint>();
-            for (int i = 0; i < layoutTable.Count; i++)
-            {
-                var ownerToken = new MetadataToken(TableIndex.Field, layoutTable[i].Field);
-                uint layoutRid = (uint) (i + 1);
-                fieldLayouts.Add(ownerToken, layoutRid);
-            }
-
-            return fieldLayouts;
-        }
-
-        internal uint GetFieldLayoutRid(MetadataToken fieldToken)
-        {
-            EnsureFieldLayoutsInitialized();
-            return _fieldLayouts.GetValue(fieldToken);
-        }
-
-=======
->>>>>>> 0cfd94fb
         /// <inheritdoc />
         protected override IList<AssemblyReference> GetAssemblyReferences()
         {
