using System;
using System.Linq;
using AsmResolver.DotNet;
using AsmResolver.DotNet.Code.Cil;
using AsmResolver.DotNet.Signatures;
using AsmResolver.DotNet.TestCases.CustomAttributes;
using AsmResolver.PE.DotNet.Cil;
using AsmResolver.PE.DotNet.Metadata.Tables.Rows;
using Xunit;

namespace AsmResolver.Workspaces.DotNet.Tests
{
    public class ReferenceRelationTest : IClassFixture<TestCasesFixture>
    {
        private readonly TestCasesFixture _fixture;

        public ReferenceRelationTest(TestCasesFixture fixture)
        {
            _fixture = fixture;
        }

        [Fact]
        public void CustomAttributePropertyTest()
        {
            var module = _fixture.CustomAttributesAssembly.ManifestModule;
            var type = module.TopLevelTypes.First(t => t.Name == nameof(CustomAttributesTestClass));
            var method = type.Methods.First(m => m.Name == nameof(CustomAttributesTestClass.NamedInt32Argument));
            var customAttribute = method.CustomAttributes.First();
            var customAttributeNamedArgument = customAttribute.Signature.NamedArguments.First();


            var customAttributeType = module.TopLevelTypes.First(t => t.Name == nameof(TestCaseAttribute));
            var customAttributeProperty = customAttributeType.Properties.First(m => m.Name == nameof(TestCaseAttribute.IntValue));

            var workspace = new DotNetWorkspace();
            workspace.Assemblies.Add(_fixture.CustomAttributesAssembly);
            workspace.Analyze();

            var node = workspace.Index.GetOrCreateNode(customAttributeProperty);
            Assert.Contains(customAttributeNamedArgument,
                node.ForwardRelations.GetObjects(DotNetRelations.ReferenceArgument));
        }

        [Fact]
        public void CustomAttributeFieldTest()
        {
            var module = _fixture.CustomAttributesAssembly.ManifestModule;
            var type = module.TopLevelTypes.First(t => t.Name == nameof(CustomAttributesTestClass));
            var method = type.Methods.First(m => m.Name == nameof(CustomAttributesTestClass.NamedInt32FieldArgument));
            var customAttribute = method.CustomAttributes.First();
            var customAttributeNamedArgument = customAttribute.Signature.NamedArguments.First();


            var customAttributeType = module.TopLevelTypes.First(t => t.Name == nameof(TestCaseAttribute));
            var customAttributeField = customAttributeType.Fields.First(m => m.Name == nameof(TestCaseAttribute.IntFieldValue));

            var workspace = new DotNetWorkspace();
            workspace.Assemblies.Add(_fixture.CustomAttributesAssembly);
            workspace.Analyze();

            var node = workspace.Index.GetOrCreateNode(customAttributeField);
            Assert.Contains(customAttributeNamedArgument,
                node.ForwardRelations.GetObjects(DotNetRelations.ReferenceArgument));
        }

        [Fact]
        public void AssemblyTest()
        {
            var assembly1 = new AssemblyDefinition("Assembly1", new Version(1, 0, 0, 0));
            var module1 = new ModuleDefinition("Assembly1");
            var assembly2 = new AssemblyDefinition("Assembly1", new Version(1, 0, 0, 0));
            var module2 = new ModuleDefinition("Assembly2");

            assembly1.Modules.Add(module1);
            assembly2.Modules.Add(module2);

            var reference = new AssemblyReference(assembly1);
            module2.AssemblyReferences.Add(reference);

            var workspace = new DotNetWorkspace();
            workspace.Assemblies.Add(assembly1);
            workspace.Assemblies.Add(assembly2);

            workspace.Analyze();

            var node = workspace.Index.GetOrCreateNode(assembly1);
            Assert.Contains(reference,
                node.ForwardRelations.GetObjects(DotNetRelations.ReferenceAssembly));
        }

        [Fact]
        public void TypeTest()
        {
            var assembly1 = new AssemblyDefinition("Assembly1", new Version(1, 0, 0, 0));
            var module1 = new ModuleDefinition("Assembly1");
            var assembly2 = new AssemblyDefinition("Assembly1", new Version(1, 0, 0, 0));
            var module2 = new ModuleDefinition("Assembly2");
            var type1 = new TypeDefinition("", "Assembly1", TypeAttributes.Class);
            var type2 = new TypeDefinition("", "Assembly2", TypeAttributes.Class);

            assembly1.Modules.Add(module1);
            assembly2.Modules.Add(module2);

            module1.TopLevelTypes.Add(type1);
            module2.TopLevelTypes.Add(type2);

            var importer = new ReferenceImporter(module2);
            var reference = importer.ImportType(type1);
            type2.BaseType = reference;

            var workspace = new DotNetWorkspace();
            workspace.Assemblies.Add(assembly1);
            workspace.Assemblies.Add(assembly2);

            workspace.Analyze();

            var node = workspace.Index.GetOrCreateNode(type1);
            Assert.Contains(reference,
                node.ForwardRelations.GetObjects(DotNetRelations.ReferenceType));
        }

        [Fact]
        public void ExportedTypeTest()
        {
            var assembly1 = new AssemblyDefinition("Assembly1", new Version(1, 0, 0, 0));
            var module1 = new ModuleDefinition("Assembly1");
            var assembly2 = new AssemblyDefinition("Assembly1", new Version(1, 0, 0, 0));
            var module2 = new ModuleDefinition("Assembly2");

            var type = new TypeDefinition("Namespace", "Type", TypeAttributes.Class);

            assembly1.Modules.Add(module1);
            assembly2.Modules.Add(module2);

            module1.TopLevelTypes.Add(type);

            var assembly1Reference = new AssemblyReference(assembly1);
            var exportedType = new ExportedType(assembly1Reference, "Namespace", "Type");
            module2.ExportedTypes.Add(exportedType);

            var workspace = new DotNetWorkspace();
            workspace.Assemblies.Add(assembly1);
            workspace.Assemblies.Add(assembly2);

            workspace.Analyze();

            var node = workspace.Index.GetOrCreateNode(type);
            Assert.Contains(exportedType,
                node.ForwardRelations.GetObjects(DotNetRelations.ReferenceExportedType));
        }

        [Fact]
        public void MethodTest()
        {
            var assembly1 = new AssemblyDefinition("Assembly1", new Version(1, 0, 0, 0));
            var module1 = new ModuleDefinition("Assembly1");
            var assembly2 = new AssemblyDefinition("Assembly1", new Version(1, 0, 0, 0));
            var module2 = new ModuleDefinition("Assembly2");
            var factory = module2.CorLibTypeFactory;
            var type1 = new TypeDefinition("", "Assembly1", TypeAttributes.Class);
            var type2 = new TypeDefinition("", "Assembly2", TypeAttributes.Class);
            var method1 = new MethodDefinition("Assembly1", MethodAttributes.Static, MethodSignature.CreateInstance(factory.Void));
            var method2 = new MethodDefinition("Assembly2", MethodAttributes.Static, MethodSignature.CreateInstance(factory.Void));

            assembly1.Modules.Add(module1);
            assembly2.Modules.Add(module2);

            module1.TopLevelTypes.Add(type1);
            module2.TopLevelTypes.Add(type2);

            type1.Methods.Add(method1);
            type2.Methods.Add(method2);

            var importer = new ReferenceImporter(module2);
            var reference = importer.ImportMethod(method1);

            var body = new CilMethodBody(method2);
            body.Instructions.Add(new CilInstruction(CilOpCodes.Call, reference));
            method2.MethodBody = body;

            var workspace = new DotNetWorkspace();
            workspace.Assemblies.Add(assembly1);
            workspace.Assemblies.Add(assembly2);

            workspace.Analyze();

            var node = workspace.Index.GetOrCreateNode(method1);
            Assert.Contains(reference,
                node.ForwardRelations.GetObjects(DotNetRelations.ReferenceMember));
        }

        [Fact]
        public void TypeSpecificationTest()
        {
            var assembly1 = new AssemblyDefinition("Assembly1", new Version(1, 0, 0, 0));
            var module1 = new ModuleDefinition("Assembly1");
            var assembly2 = new AssemblyDefinition("Assembly1", new Version(1, 0, 0, 0));
            var module2 = new ModuleDefinition("Assembly2");

            var type1 = new TypeDefinition("Namespace", "Type", TypeAttributes.Class);
            var type2 = new TypeDefinition("Namespace", "Type2", TypeAttributes.Class);

            var factory = module2.CorLibTypeFactory;
            var method = new MethodDefinition("Method", MethodAttributes.Static, MethodSignature.CreateInstance(factory.Void));
            var body = new CilMethodBody(method);

            assembly1.Modules.Add(module1);
            assembly2.Modules.Add(module2);

            module1.TopLevelTypes.Add(type1);
            module2.TopLevelTypes.Add(type2);

            type2.Methods.Add(method);

            var typeSpecification = new TypeSpecification(type1.ToTypeSignature());

            body.Instructions.Add(new CilInstruction(CilOpCodes.Sizeof, typeSpecification));
            body.Instructions.Add(new CilInstruction(CilOpCodes.Pop));
            method.MethodBody = body;

            var workspace = new DotNetWorkspace();
            workspace.Assemblies.Add(assembly1);
            workspace.Assemblies.Add(assembly2);

            workspace.Analyze();

            var node = workspace.Index.GetOrCreateNode(type1);
            Assert.Contains(typeSpecification,
<<<<<<< HEAD
                node.ForwardRelations.GetObjects(DotNetRelations.ReferenceTypeSpecification));
=======
                node.ForwardRelations.GetObjects(DotNetRelations.ReferenceType));
>>>>>>> 91eef332
        }

        [Fact]
        public void MethodSpecificationTest()
        {
            var assembly1 = new AssemblyDefinition("Assembly1", new Version(1, 0, 0, 0));
            var module1 = new ModuleDefinition("Assembly1");
            var assembly2 = new AssemblyDefinition("Assembly1", new Version(1, 0, 0, 0));
            var module2 = new ModuleDefinition("Assembly2");

            var type1 = new TypeDefinition("Namespace", "Type", TypeAttributes.Class);
            var type2 = new TypeDefinition("Namespace", "Type2", TypeAttributes.Class);

            var factory = module2.CorLibTypeFactory;
            var method1 = new MethodDefinition("Method1", MethodAttributes.Static, MethodSignature.CreateInstance(factory.Void));
            var method2 = new MethodDefinition("Method2", MethodAttributes.Static, MethodSignature.CreateInstance(factory.Void));
            var body = new CilMethodBody(method2);

            assembly1.Modules.Add(module1);
            assembly2.Modules.Add(module2);

            module1.TopLevelTypes.Add(type1);
            module2.TopLevelTypes.Add(type2);

            type1.Methods.Add(method1);
            type2.Methods.Add(method2);

            var typeSpecification = new TypeSpecification(type1.ToTypeSignature());
            var methodRef = new MemberReference(typeSpecification, method1.Name, method1.Signature);
            var mehtodSpecification = new MethodSpecification(methodRef, new GenericInstanceMethodSignature());

            body.Instructions.Add(new CilInstruction(CilOpCodes.Call, mehtodSpecification));
            method2.MethodBody = body;

            var workspace = new DotNetWorkspace();
            workspace.Assemblies.Add(assembly1);
            workspace.Assemblies.Add(assembly2);

            workspace.Analyze();

            var typeNode = workspace.Index.GetOrCreateNode(type1);
            var methodNode = workspace.Index.GetOrCreateNode(method1);

<<<<<<< HEAD
            Assert.Contains(mehtodSpecification,
                methodNode.ForwardRelations.GetObjects(DotNetRelations.ReferenceMethodSpecification));
            Assert.Contains(typeSpecification,
                typeNode.ForwardRelations.GetObjects(DotNetRelations.ReferenceTypeSpecification));
=======
            var methodRefNode = methodNode.ForwardRelations.GetNodes(DotNetRelations.ReferenceMember).First();

            Assert.Contains(mehtodSpecification,
                methodRefNode.ForwardRelations.GetObjects(DotNetRelations.ReferenceMethodSpecification));
            Assert.Contains(typeSpecification,
                typeNode.ForwardRelations.GetObjects(DotNetRelations.ReferenceType));
>>>>>>> 91eef332
        }

        [Fact]
        public void FieldTest()
        {
            var assembly1 = new AssemblyDefinition("Assembly1", new Version(1, 0, 0, 0));
            var module1 = new ModuleDefinition("Assembly1");
            var assembly2 = new AssemblyDefinition("Assembly1", new Version(1, 0, 0, 0));
            var module2 = new ModuleDefinition("Assembly2");
            var factory = module2.CorLibTypeFactory;
            var type1 = new TypeDefinition("", "Assembly1", TypeAttributes.Class);
            var type2 = new TypeDefinition("", "Assembly2", TypeAttributes.Class);
            var method = new MethodDefinition("Assembly2", MethodAttributes.Static, MethodSignature.CreateInstance(factory.Void));
            var field = new FieldDefinition("Assembly1", FieldAttributes.Public,
                FieldSignature.CreateInstance(factory.Boolean));

            assembly1.Modules.Add(module1);
            assembly2.Modules.Add(module2);

            module1.TopLevelTypes.Add(type1);
            module2.TopLevelTypes.Add(type2);

            type2.Methods.Add(method);

            type1.Fields.Add(field);

            var importer = new ReferenceImporter(module2);
            var reference = importer.ImportField(field);

            var body = new CilMethodBody(method);
            body.Instructions.Add(new CilInstruction(CilOpCodes.Call, reference));
            method.MethodBody = body;

            var workspace = new DotNetWorkspace();
            workspace.Assemblies.Add(assembly1);
            workspace.Assemblies.Add(assembly2);

            workspace.Analyze();

            var node = workspace.Index.GetOrCreateNode(field);
            Assert.Contains(reference,
                node.ForwardRelations.GetObjects(DotNetRelations.ReferenceMember));
        }
    }
}<|MERGE_RESOLUTION|>--- conflicted
+++ resolved
@@ -226,11 +226,7 @@
 
             var node = workspace.Index.GetOrCreateNode(type1);
             Assert.Contains(typeSpecification,
-<<<<<<< HEAD
-                node.ForwardRelations.GetObjects(DotNetRelations.ReferenceTypeSpecification));
-=======
                 node.ForwardRelations.GetObjects(DotNetRelations.ReferenceType));
->>>>>>> 91eef332
         }
 
         [Fact]
@@ -274,19 +270,12 @@
             var typeNode = workspace.Index.GetOrCreateNode(type1);
             var methodNode = workspace.Index.GetOrCreateNode(method1);
 
-<<<<<<< HEAD
-            Assert.Contains(mehtodSpecification,
-                methodNode.ForwardRelations.GetObjects(DotNetRelations.ReferenceMethodSpecification));
-            Assert.Contains(typeSpecification,
-                typeNode.ForwardRelations.GetObjects(DotNetRelations.ReferenceTypeSpecification));
-=======
             var methodRefNode = methodNode.ForwardRelations.GetNodes(DotNetRelations.ReferenceMember).First();
 
             Assert.Contains(mehtodSpecification,
                 methodRefNode.ForwardRelations.GetObjects(DotNetRelations.ReferenceMethodSpecification));
             Assert.Contains(typeSpecification,
                 typeNode.ForwardRelations.GetObjects(DotNetRelations.ReferenceType));
->>>>>>> 91eef332
         }
 
         [Fact]
