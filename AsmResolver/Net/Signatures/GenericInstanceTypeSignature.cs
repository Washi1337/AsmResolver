﻿using System;
using System.Collections.Generic;
using System.Linq;
using AsmResolver.Net.Emit;
using AsmResolver.Net.Cts;
using AsmResolver.Net.Metadata;

namespace AsmResolver.Net.Signatures
{
    public class GenericInstanceTypeSignature : TypeSignature, IGenericArgumentsProvider
    {
        public new static GenericInstanceTypeSignature FromReader(MetadataImage image, IBinaryStreamReader reader)
        {
            if (!reader.CanRead(sizeof (byte)))
                return null;

            long position = reader.Position;

            var elementType = (ElementType)reader.ReadByte();
            
            var type = ReadTypeDefOrRef(image, reader);

            var signature = new GenericInstanceTypeSignature(type)
            {
                IsValueType = elementType == ElementType.ValueType
            };

            uint count;
            if (!reader.TryReadCompressedUInt32(out count))
                return signature;

            for (int i = 0; i < count; i++)
                signature.GenericArguments.Add(TypeSignature.FromReader(image, reader));

            return signature;
        }

        public GenericInstanceTypeSignature(ITypeDefOrRef genericType)
        {
            if (genericType == null)
                throw new ArgumentNullException("genericType");
            GenericType = genericType;
            GenericArguments = new List<TypeSignature>();
        }

        public override ElementType ElementType
        {
            get { return ElementType.GenericInst; }
        }

        public ITypeDefOrRef GenericType
        {
            get;
            set;
        }

        public IList<TypeSignature> GenericArguments
        {
            get;
            private set;
        }

        public override string Name
        {
            get { return GenericType.Name; }
        }

        public override string Namespace
        {
            get { return GenericType.Namespace; }
        }

        public override string FullName
        {
            get
            {
                return base.FullName +'<' + string.Join(", ", GenericArguments.Select(x => x.FullName)) + '>';
            }
        }

        public override IResolutionScope ResolutionScope
        {
            get { return GenericType.ResolutionScope; }
        }

        public override ITypeDescriptor GetElementType()
        {
            return GenericType.GetElementType();
        }

        public override uint GetPhysicalLength(MetadataBuffer buffer)
        {
<<<<<<< HEAD
            var encoder =
                GenericType.Image.Header.GetStream<TableStream>()
                    .GetIndexEncoder(CodedIndex.TypeDefOrRef);
            return (uint) (sizeof(byte) +
                           sizeof(byte) +
                           encoder.EncodeToken(GenericType.MetadataToken).GetCompressedSize() +
                           GenericArguments.Count.GetCompressedSize() +
                           GenericArguments.Sum(x => x.GetPhysicalLength()))
                   + base.GetPhysicalLength();
=======
            var encoder = buffer.TableStreamBuffer.GetIndexEncoder(CodedIndex.TypeDefOrRef);
            
            return (uint)(sizeof (byte) +
                          sizeof (byte) +
                          encoder.EncodeToken(buffer.TableStreamBuffer.GetTypeToken(GenericType)).GetCompressedSize() +
                          GenericArguments.Count.GetCompressedSize() +
                          GenericArguments.Sum(x => x.GetPhysicalLength(buffer)));
        }

        public override void Prepare(MetadataBuffer buffer)
        {
            buffer.TableStreamBuffer.GetTypeToken(GenericType);
            foreach (var argument in GenericArguments)
                argument.Prepare(buffer);
>>>>>>> ac056bc5
        }

        public override void Write(MetadataBuffer buffer, IBinaryStreamWriter writer)
        {
            writer.WriteByte((byte)ElementType);
            writer.WriteByte((byte)(IsValueType ? ElementType.ValueType : ElementType.Class));

            WriteTypeDefOrRef(buffer, writer, GenericType);

            writer.WriteCompressedUInt32((uint)GenericArguments.Count);
            foreach (var argument in GenericArguments)
                argument.Write(buffer, writer);

            base.Write(buffer, writer);
        }
    }
}<|MERGE_RESOLUTION|>--- conflicted
+++ resolved
@@ -90,7 +90,6 @@
 
         public override uint GetPhysicalLength(MetadataBuffer buffer)
         {
-<<<<<<< HEAD
             var encoder =
                 GenericType.Image.Header.GetStream<TableStream>()
                     .GetIndexEncoder(CodedIndex.TypeDefOrRef);
@@ -98,16 +97,8 @@
                            sizeof(byte) +
                            encoder.EncodeToken(GenericType.MetadataToken).GetCompressedSize() +
                            GenericArguments.Count.GetCompressedSize() +
-                           GenericArguments.Sum(x => x.GetPhysicalLength()))
-                   + base.GetPhysicalLength();
-=======
-            var encoder = buffer.TableStreamBuffer.GetIndexEncoder(CodedIndex.TypeDefOrRef);
-            
-            return (uint)(sizeof (byte) +
-                          sizeof (byte) +
-                          encoder.EncodeToken(buffer.TableStreamBuffer.GetTypeToken(GenericType)).GetCompressedSize() +
-                          GenericArguments.Count.GetCompressedSize() +
-                          GenericArguments.Sum(x => x.GetPhysicalLength(buffer)));
+                           GenericArguments.Sum(x => x.GetPhysicalLength(buffer)))
+                   + base.GetPhysicalLength(buffer);
         }
 
         public override void Prepare(MetadataBuffer buffer)
@@ -115,7 +106,6 @@
             buffer.TableStreamBuffer.GetTypeToken(GenericType);
             foreach (var argument in GenericArguments)
                 argument.Prepare(buffer);
->>>>>>> ac056bc5
         }
 
         public override void Write(MetadataBuffer buffer, IBinaryStreamWriter writer)
