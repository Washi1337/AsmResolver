﻿using System;
using System.Collections.Generic;
using System.Linq;
using AsmResolver.Net.Emit;
using AsmResolver.Net.Cts;

namespace AsmResolver.Net.Signatures
{
    public class CustomAttributeSignature : ExtendableBlobSignature
    {
        public static CustomAttributeSignature FromReader(CustomAttribute parent, IBinaryStreamReader reader, bool readToEnd = false)
        {
            if (!reader.CanRead(sizeof (ushort)) || reader.ReadUInt16() != 0x0001)
                throw new ArgumentException("Signature doesn't refer to a valid custom attribute signature.");

            var signature = new CustomAttributeSignature();

            if (parent.Constructor != null)
            {
                var methodSignature = parent.Constructor.Signature as MethodSignature;
                if (methodSignature != null)
                {
                    foreach (var parameter in methodSignature.Parameters)
                    {
                        signature.FixedArguments.Add(CustomAttributeArgument.FromReader(parent.Image, parameter.ParameterType, reader));
                    }
                }
            }

            var namedElementCount = reader.CanRead(sizeof (ushort)) ? reader.ReadUInt16() : 0;
            for (uint i = 0; i < namedElementCount; i++)
            {
                signature.NamedArguments.Add(CustomAttributeNamedArgument.FromReader(parent.Image, reader));
            }

            if (readToEnd)
                signature.ExtraData = reader.ReadToEnd();

            return signature;
        }

        public CustomAttributeSignature()
            : this(Enumerable.Empty<CustomAttributeArgument>())
        {
        }

        public CustomAttributeSignature(IEnumerable<CustomAttributeArgument> fixedArguments)
        {
            FixedArguments = new List<CustomAttributeArgument>(fixedArguments);
            NamedArguments = new List<CustomAttributeNamedArgument>();   
        }

        public IList<CustomAttributeArgument> FixedArguments
        {
            get;
            private set;
        }

        public IList<CustomAttributeNamedArgument> NamedArguments
        {
            get;
            private set;
        }

        public override uint GetPhysicalLength(MetadataBuffer buffer)
        {
<<<<<<< HEAD
            return (uint) (sizeof(ushort) +
                           FixedArguments.Sum(x => x.GetPhysicalLength()) +
                           sizeof(ushort) +
                           NamedArguments.Sum(x => x.GetPhysicalLength()))
                   + base.GetPhysicalLength();
=======
            return (uint)(sizeof (ushort) +
                          FixedArguments.Sum(x => x.GetPhysicalLength(buffer)) +
                          sizeof (ushort) +
                          NamedArguments.Sum(x => x.GetPhysicalLength(buffer)));
        }

        public override void Prepare(MetadataBuffer buffer)
        {
            foreach (var argument in FixedArguments)
                argument.Prepare(buffer);

            foreach (var argument in NamedArguments)
                argument.Prepare(buffer);
>>>>>>> ac056bc5
        }

        public override void Write(MetadataBuffer buffer, IBinaryStreamWriter writer)
        {
            writer.WriteUInt16(0x0001);
            foreach (var argument in FixedArguments)
                argument.Write(buffer, writer);
            writer.WriteUInt16((ushort)NamedArguments.Count);
            foreach (var argument in NamedArguments)
                argument.Write(buffer, writer);

            base.Write(buffer, writer);
        }
    }
}<|MERGE_RESOLUTION|>--- conflicted
+++ resolved
@@ -64,17 +64,11 @@
 
         public override uint GetPhysicalLength(MetadataBuffer buffer)
         {
-<<<<<<< HEAD
             return (uint) (sizeof(ushort) +
-                           FixedArguments.Sum(x => x.GetPhysicalLength()) +
+                           FixedArguments.Sum(x => x.GetPhysicalLength(buffer)) +
                            sizeof(ushort) +
-                           NamedArguments.Sum(x => x.GetPhysicalLength()))
-                   + base.GetPhysicalLength();
-=======
-            return (uint)(sizeof (ushort) +
-                          FixedArguments.Sum(x => x.GetPhysicalLength(buffer)) +
-                          sizeof (ushort) +
-                          NamedArguments.Sum(x => x.GetPhysicalLength(buffer)));
+                           NamedArguments.Sum(x => x.GetPhysicalLength(buffer)))
+                   + base.GetPhysicalLength(buffer);
         }
 
         public override void Prepare(MetadataBuffer buffer)
@@ -84,7 +78,6 @@
 
             foreach (var argument in NamedArguments)
                 argument.Prepare(buffer);
->>>>>>> ac056bc5
         }
 
         public override void Write(MetadataBuffer buffer, IBinaryStreamWriter writer)
