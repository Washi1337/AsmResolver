--- conflicted
+++ resolved
@@ -48,22 +48,16 @@
 
         public override uint GetPhysicalLength(MetadataBuffer buffer)
         {
-<<<<<<< HEAD
             return (uint) (sizeof(byte) +
                            GenericArguments.Count.GetCompressedSize() +
-                           GenericArguments.Sum(x => x.GetPhysicalLength()))
-                   + base.GetPhysicalLength();
-=======
-            return (uint)(sizeof (byte) +
-                          GenericArguments.Count.GetCompressedSize() +
-                          GenericArguments.Sum(x => x.GetPhysicalLength(buffer)));
+                           GenericArguments.Sum(x => x.GetPhysicalLength(buffer)))
+                   + base.GetPhysicalLength(buffer);
         }
 
         public override void Prepare(MetadataBuffer buffer)
         {
             foreach (var argument in GenericArguments)
                 argument.Prepare(buffer);
->>>>>>> ac056bc5
         }
 
         public override void Write(MetadataBuffer buffer, IBinaryStreamWriter writer)
