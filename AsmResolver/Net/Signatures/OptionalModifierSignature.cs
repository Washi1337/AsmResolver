--- conflicted
+++ resolved
@@ -36,25 +36,18 @@
 
         public override uint GetPhysicalLength(MetadataBuffer buffer)
         {
-<<<<<<< HEAD
             var encoder = ModifierType.Image.Header.GetStream<TableStream>()
                 .GetIndexEncoder(CodedIndex.TypeDefOrRef);
             return sizeof(byte) +
                    encoder.EncodeToken(ModifierType.MetadataToken).GetCompressedSize() +
-                   BaseType.GetPhysicalLength() +
-                   base.GetPhysicalLength();
-=======
-            var encoder = buffer.TableStreamBuffer.GetIndexEncoder(CodedIndex.TypeDefOrRef);
-            return sizeof (byte) +
-                   encoder.EncodeToken(buffer.TableStreamBuffer.GetTypeToken(ModifierType)).GetCompressedSize() +
-                   BaseType.GetPhysicalLength(buffer);
+                   BaseType.GetPhysicalLength(buffer) +
+                   base.GetPhysicalLength(buffer);
         }
 
         public override void Prepare(MetadataBuffer buffer)
         {
             base.Prepare(buffer);
             buffer.TableStreamBuffer.GetTypeToken(ModifierType);
->>>>>>> ac056bc5
         }
 
         public override void Write(MetadataBuffer buffer, IBinaryStreamWriter writer)
